from PyQt5.QtCore import Qt
from PyQt5.QtWidgets import QFrame, QSizePolicy, QGridLayout, QLabel
from lcls_tools.common.controls.pyepics.utils import PVInvalidError
from pydm.widgets import PyDMLabel, PyDMRelatedDisplayButton

from displays.cavity_display.backend.fault import Fault


def make_line(shape=QFrame.VLine):
    line = QFrame()
    line.setFrameShape(shape)
    line.setStyleSheet("background-color: rgb(255, 255, 255);")
    return line


class EnumLabel(PyDMLabel):
    """
    PyDMLabel subclass to change PyDMLabel Alarm channel text
    """

<<<<<<< HEAD
    def __init__(self, fault, codeLabel, parent=None, args=None):
        super(EnumLabel, self).__init__(parent=parent, init_channel=fault.pv)
        self.fault = fault
        self.codeLabel = codeLabel
=======
    def __init__(self, fault: Fault, code_label: QLabel, parent=None, args=None):
        super(EnumLabel, self).__init__(parent=parent, init_channel=fault.pv)
        self.fault: Fault = fault
        self.code_label: QLabel = code_label
>>>>>>> 6ad2a65b

        self.setMaximumWidth(100)
        self.setMaximumHeight(28)
        self.setMinimumHeight(28)
        self.setSizePolicy(QSizePolicy.Maximum, QSizePolicy.Maximum)
        self.setAlignment(Qt.AlignCenter)

    def value_changed(self, new_value):
        super(EnumLabel, self).value_changed(new_value)
        try:
            if self.fault.is_currently_faulted():
                self.setText("FAULTED")
                self.setStyleSheet(
                    "background-color: rgb(255,0,0); font-weight: "
                    "bold; border: 2px solid black; color: white;"
                )
                self.code_label.setStyleSheet("font-weight:bold;")

            else:
                self.setText("OK")
                self.setStyleSheet(
                    "background-color: rgb(0,255,0);font-weight: bold; "
                    "border: 2px solid black;"
                )
                self.code_label.setStyleSheet("font-weight:plain;")

        except PVInvalidError:
            self.setText("INVALID")
            self.setStyleSheet(
                "background-color: rgb(255,0,255);font-weight: bold;"
                "border: 2px solid black;"
            )
            self.code_label.setStyleSheet("font-weight:bold;")


class PyDMFaultButton(PyDMRelatedDisplayButton):
    def __init__(self):
        super().__init__()

    def push_button_release_event(self, mouse_event) -> None:
        for item in self._get_items():
            self.open_display(
                item["filename"],
                item["macros"],
                target=PyDMRelatedDisplayButton.NEW_WINDOW,
            )


def make_header() -> QGridLayout:
    grid_layout: QGridLayout = QGridLayout()
    status_header_label = QLabel("Status")
    status_header_label.setAlignment(Qt.AlignHCenter)
    status_header_label.setStyleSheet("text-decoration:underline")

    name_header_label = QLabel("Name")
    name_header_label.setAlignment(Qt.AlignLeft)
    name_header_label.setStyleSheet("text-decoration:underline")

    code_header_label = QLabel("Code")
    code_header_label.setAlignment(Qt.AlignHCenter)
    code_header_label.setStyleSheet("text-decoration:underline")

    button_header_label = QLabel("Panel")
    button_header_label.setAlignment(Qt.AlignHCenter)
    button_header_label.setStyleSheet("text-decoration:underline")

    action_header_label: QLabel = QLabel("Recommended Corrective Action")
    action_header_label.setAlignment(Qt.AlignHCenter)
    action_header_label.setStyleSheet("text-decoration:underline")

    grid_layout.addWidget(code_header_label, 0, 0)
    grid_layout.addWidget(name_header_label, 0, 1)
    grid_layout.addWidget(status_header_label, 0, 2)
    grid_layout.addWidget(button_header_label, 0, 3)
    grid_layout.addWidget(action_header_label, 0, 4)
    return grid_layout<|MERGE_RESOLUTION|>--- conflicted
+++ resolved
@@ -18,17 +18,10 @@
     PyDMLabel subclass to change PyDMLabel Alarm channel text
     """
 
-<<<<<<< HEAD
-    def __init__(self, fault, codeLabel, parent=None, args=None):
-        super(EnumLabel, self).__init__(parent=parent, init_channel=fault.pv)
-        self.fault = fault
-        self.codeLabel = codeLabel
-=======
     def __init__(self, fault: Fault, code_label: QLabel, parent=None, args=None):
         super(EnumLabel, self).__init__(parent=parent, init_channel=fault.pv)
         self.fault: Fault = fault
         self.code_label: QLabel = code_label
->>>>>>> 6ad2a65b
 
         self.setMaximumWidth(100)
         self.setMaximumHeight(28)
