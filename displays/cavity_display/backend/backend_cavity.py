from collections import OrderedDict, defaultdict
from datetime import datetime
from typing import DefaultDict

from epics import caput

from displays.cavity_display.backend.fault import Fault, FaultCounter, PVInvalidError
from displays.cavity_display.utils.utils import (
    STATUS_SUFFIX,
    DESCRIPTION_SUFFIX,
    SEVERITY_SUFFIX,
    parse_csv,
    SpreadsheetError,
    display_hash,
)
from utils.sc_linac.cavity import Cavity


class BackendCavity(Cavity):
    def __init__(
        self,
        cavity_num,
        rack_object,
    ):
        super(BackendCavity, self).__init__(
            cavity_num=cavity_num, rack_object=rack_object
        )
        self.status_pv: str = self.pv_addr(STATUS_SUFFIX)
        self.severity_pv: str = self.pv_addr(SEVERITY_SUFFIX)
        self.description_pv: str = self.pv_addr(DESCRIPTION_SUFFIX)

        self.faults: OrderedDict[int, Fault] = OrderedDict()
        self.create_faults()

    def create_faults(self):
        for csv_fault_dict in parse_csv():
            level: str = csv_fault_dict["Level"]
            suffix: str = csv_fault_dict["PV Suffix"]
            rack: str = csv_fault_dict["Rack"]

            if level == "RACK":
                # Rack A cavities don't care about faults for Rack B and vice versa
                if rack != self.rack.rack_name:
                    # Takes us to the next iteration of the for loop
                    continue

                # tested in the python console that strings without one of these
                # formatting keys just ignores them and moves on
                prefix = csv_fault_dict["PV Prefix"].format(
                    LINAC=self.linac.name,
                    CRYOMODULE=self.cryomodule.name,
                    RACK=self.rack.rack_name,
                    CAVITY=self.number,
                )
                pv: str = prefix + suffix

            elif level == "CRYO":
                prefix = csv_fault_dict["PV Prefix"].format(
                    CRYOMODULE=self.cryomodule.name, CAVITY=self.number
                )
                pv: str = prefix + suffix

            elif level == "SSA":
                pv: str = self.ssa.pv_addr(suffix)

            elif level == "CAV":
                pv: str = self.pv_addr(suffix)

            elif level == "CM":
                cm_type = csv_fault_dict["CM Type"]
                prefix = csv_fault_dict["PV Prefix"].format(
                    LINAC=self.linac.name,
                    CRYOMODULE=self.cryomodule.name,
                    CAVITY=self.number,
                )

                if (cm_type == "1.3" and self.cryomodule.is_harmonic_linearizer) or (
                    cm_type == "3.9" and not self.cryomodule.is_harmonic_linearizer
                ):
                    continue
                pv: str = prefix + suffix

            elif level == "ALL":
                prefix = csv_fault_dict["PV Prefix"]
                pv: str = prefix + suffix

            else:
                raise (SpreadsheetError("Unexpected fault level in fault spreadsheet"))

            tlc: str = csv_fault_dict["Three Letter Code"]
            ok_condition: str = csv_fault_dict["OK If Equal To"]
            fault_condition: str = csv_fault_dict["Faulted If Equal To"]
            csv_prefix: str = csv_fault_dict["PV Prefix"]

            key: int = display_hash(
                rack=rack,
                fault_condition=fault_condition,
                ok_condition=ok_condition,
                tlc=tlc,
                suffix=suffix,
                prefix=csv_prefix,
            )

            # setting key of faults dictionary to be row number b/c it's unique (i.e. not repeated)
            self.faults[key]: OrderedDict[int, Fault] = Fault(
                tlc=tlc,
                severity=csv_fault_dict["Severity"],
                pv=pv,
                ok_value=ok_condition,
                fault_value=fault_condition,
                long_description=csv_fault_dict["Long Description"],
                short_description=csv_fault_dict["Short Description"],
                button_level=csv_fault_dict["Button Type"],
                button_command=csv_fault_dict["Button Path"],
                macros=self.edm_macro_string,
                button_text=csv_fault_dict["Three Letter Code"],
                button_macro=csv_fault_dict["Button Macros"],
                action=csv_fault_dict["Recommended Corrective Actions"],
            )

    def get_fault_counts(
        self, start_time: datetime, end_time: datetime
    ) -> DefaultDict[str, FaultCounter]:
        result: DefaultDict[str, FaultCounter] = defaultdict(FaultCounter)

        """
        Using max function to get the maximum fault or invalid count for duplicate TLCs
            i.e. MGT tlc has three PVs associated with it (X, Y, and Q) but we
            only want the fault and invalid count for whichever PV had the
            greatest number of faults
        """
        for fault in self.faults.values():
<<<<<<< HEAD
            result[fault.pv] = fault.get_fault_count_over_time_range(
                start_time=start_time, end_time=end_time
=======
            result[fault.tlc] = max(
                result[fault.tlc],
                fault.get_fault_count_over_time_range(
                    start_time=start_time, end_time=end_time
                ),
>>>>>>> bda91f0b
            )

        return result

    def run_through_faults(self):
        is_okay: bool = True
        invalid: bool = False

        for fault in self.faults.values():
            try:
                if fault.is_currently_faulted():
                    is_okay = False
                    break
            except PVInvalidError as e:
                print(e, " is disconnected")
                is_okay = False
                invalid = True
                break

        if is_okay:
            caput(self.status_pv, f"{self.number}")
            caput(self.severity_pv, 0)
            caput(self.description_pv, " ")
        else:
            caput(self.status_pv, fault.tlc)
            caput(self.description_pv, fault.short_description)
            if not invalid:
                caput(self.severity_pv, fault.severity)
            else:
                caput(self.severity_pv, 3)<|MERGE_RESOLUTION|>--- conflicted
+++ resolved
@@ -130,16 +130,11 @@
             greatest number of faults
         """
         for fault in self.faults.values():
-<<<<<<< HEAD
-            result[fault.pv] = fault.get_fault_count_over_time_range(
-                start_time=start_time, end_time=end_time
-=======
             result[fault.tlc] = max(
                 result[fault.tlc],
                 fault.get_fault_count_over_time_range(
                     start_time=start_time, end_time=end_time
                 ),
->>>>>>> bda91f0b
             )
 
         return result
