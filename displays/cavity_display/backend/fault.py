import dataclasses
from datetime import datetime
from typing import Union, Optional

from lcls_tools.common.controls.pyepics.utils import (
    PV,
    EPICS_INVALID_VAL,
    PVInvalidError,
)
from lcls_tools.common.data.archiver import (
    ArchiveDataHandler,
    ArchiverValue,
    get_data_at_time,
    get_values_over_time_range,
)

PV_TIMEOUT = 0.01


@dataclasses.dataclass
class FaultCounter:
    fault_count: int = 0
    ok_count: int = 0
    invalid_count: int = 0

    @property
    def sum_fault_count(self) -> int:
        return self.fault_count + self.invalid_count

    @property
    def ratio_ok(self):
        try:
            return self.ok_count / (self.fault_count + self.invalid_count)
        except ZeroDivisionError:
            return 1

    def __gt__(self, other) -> bool:
        return self.sum_fault_count > other.sum_fault_count

    def __eq__(self, other) -> bool:
        return self.sum_fault_count == other.sum_fault_count


class Fault:
    def __init__(
        self,
        tlc=None,
        severity=None,
        pv=None,
        ok_value=None,
        fault_value=None,
        long_description=None,
        short_description=None,
        button_level=None,
        button_command=None,
        macros=None,
        button_text=None,
        button_macro=None,
        action=None,
    ):
        self.tlc = tlc
        self.severity = int(severity)
        self.long_description = long_description
        self.short_description = short_description
        self.ok_value = float(ok_value) if ok_value else None
        self.fault_value = float(fault_value) if fault_value else None
        self.button_level = button_level
        self.button_command = button_command
        self.macros = macros
        self.button_text = button_text
        self.button_macro = button_macro
        self.action = action
        # Storing PV name as a string instead of making a PV obj
        self.pv: str = pv
        self._pv_obj: Optional[PV] = None

    @property
    def pv_obj(self) -> PV:
        if not self._pv_obj:
            self._pv_obj = PV(self.pv, connection_timeout=PV_TIMEOUT)
        return self._pv_obj

    def is_currently_faulted(self) -> bool:
        # returns "TRUE" if faulted
        # returns "FALSE" if not faulted
        return self.is_faulted(self.pv_obj)

    def is_faulted(self, obj: Union[PV, ArchiverValue]) -> bool:
        """
        Dug through the pyepics source code to find the severity values:
        class AlarmSeverity(DefaultIntEnum):
            NO_ALARM = 0
            MINOR = 1
            MAJOR = 2
            INVALID = 3
        """
<<<<<<< HEAD
        if obj.severity == EPICS_INVALID_VAL or obj.status is None:
            raise PVInvalidError(self.pv.pvname)
=======
        if obj.severity == 3 or obj.status is None:
            # Changed from self.pv.pvname
            raise PVInvalidError(self.pv)
>>>>>>> b3b035c4

        # self.ok_value is the value stated in spreadsheet
        # obj.value is the actual reading value from pv
        if self.ok_value is not None:
            # return "TRUE" means they do NOT match
            # return "FALSE" means is_okay, not faulted
            return obj.val != self.ok_value

        elif self.fault_value is not None:
            # return "TRUE" means faulted
            # return "FALSE" means not faulted
            return obj.val == self.fault_value

        else:
            print(self)
            raise Exception(
                "Fault has neither 'Fault if equal to' nor"
                " 'OK if equal to' parameter"
            )

    def was_faulted(self, time: datetime) -> bool:
<<<<<<< HEAD
        archiver_result = get_data_at_time(
            pv_list=[self.pv.pvname], time_requested=time
        )
        archiver_value = archiver_result[self.pv.pvname]
=======
        archiver_value: ArchiverValue = get_data_at_time(
            # Changed from self.pv.pvname
            pv_list=[self.pv], time_requested=time
        )[self.pv]
>>>>>>> b3b035c4
        return self.is_faulted(archiver_value)

    def get_fault_count_over_time_range(
        self, start_time: datetime, end_time: datetime
    ) -> FaultCounter:
        result = get_values_over_time_range(
            # Changed from self.pv.pvname
            pv_list=[self.pv], start_time=start_time, end_time=end_time
        )
        # Changed from self.pv.pvname
        data_handler: ArchiveDataHandler = result[self.pv]

        counter = FaultCounter()

        for archiver_value in data_handler.value_list:
            try:
                if self.is_faulted(archiver_value):
                    counter.fault_count += 1
                else:
                    counter.ok_count += 1
            except PVInvalidError:
                counter.invalid_count += 1

        return counter<|MERGE_RESOLUTION|>--- conflicted
+++ resolved
@@ -70,6 +70,7 @@
         self.button_text = button_text
         self.button_macro = button_macro
         self.action = action
+
         # Storing PV name as a string instead of making a PV obj
         self.pv: str = pv
         self._pv_obj: Optional[PV] = None
@@ -94,14 +95,8 @@
             MAJOR = 2
             INVALID = 3
         """
-<<<<<<< HEAD
         if obj.severity == EPICS_INVALID_VAL or obj.status is None:
-            raise PVInvalidError(self.pv.pvname)
-=======
-        if obj.severity == 3 or obj.status is None:
-            # Changed from self.pv.pvname
             raise PVInvalidError(self.pv)
->>>>>>> b3b035c4
 
         # self.ok_value is the value stated in spreadsheet
         # obj.value is the actual reading value from pv
@@ -123,27 +118,17 @@
             )
 
     def was_faulted(self, time: datetime) -> bool:
-<<<<<<< HEAD
-        archiver_result = get_data_at_time(
-            pv_list=[self.pv.pvname], time_requested=time
-        )
-        archiver_value = archiver_result[self.pv.pvname]
-=======
-        archiver_value: ArchiverValue = get_data_at_time(
-            # Changed from self.pv.pvname
-            pv_list=[self.pv], time_requested=time
-        )[self.pv]
->>>>>>> b3b035c4
+        archiver_result = get_data_at_time(pv_list=[self.pv], time_requested=time)
+        archiver_value = archiver_result[self.pv]
         return self.is_faulted(archiver_value)
 
     def get_fault_count_over_time_range(
         self, start_time: datetime, end_time: datetime
     ) -> FaultCounter:
         result = get_values_over_time_range(
-            # Changed from self.pv.pvname
             pv_list=[self.pv], start_time=start_time, end_time=end_time
         )
-        # Changed from self.pv.pvname
+
         data_handler: ArchiveDataHandler = result[self.pv]
 
         counter = FaultCounter()
