--- conflicted
+++ resolved
@@ -2,7 +2,7 @@
 from datetime import datetime
 from typing import Union, Optional
 
-from lcls_tools.common.controls.pyepics.utils import PV, EPICS_INVALID_VAL, PVInvalidError
+from lcls_tools.common.controls.pyepics.utils import PV, PVInvalidError
 from lcls_tools.common.data.archiver import (
     ArchiveDataHandler,
     ArchiverValue,
@@ -40,19 +40,19 @@
 class Fault:
     def __init__(
         self,
-        tlc=None,
-        severity=None,
-        pv=None,
-        ok_value=None,
-        fault_value=None,
-        long_description=None,
-        short_description=None,
-        button_level=None,
-        button_command=None,
-        macros=None,
-        button_text=None,
-        button_macro=None,
-        action=None,
+        tlc,
+        severity,
+        pv,
+        ok_value,
+        fault_value,
+        long_description,
+        short_description,
+        button_level,
+        button_command,
+        macros,
+        button_text,
+        button_macro,
+        action,
     ):
         self.tlc = tlc
         self.severity = int(severity)
@@ -66,19 +66,21 @@
         self.button_text = button_text
         self.button_macro = button_macro
         self.action = action
+        # Storing PV name as a string instead of making a PV obj
         self.pv: str = pv
         self._pv_obj: Optional[PV] = None
 
     @property
     def pv_obj(self) -> PV:
         if not self._pv_obj:
-            self._pv_obj = PV(self.pv, connection_timeout=PV_TIMEOUT)
+            self._pv_obj = PV(self.pv, connection_timeout = PV_TIMEOUT)
         return self._pv_obj
 
     def is_currently_faulted(self) -> bool:
         # returns "TRUE" if faulted
         # returns "FALSE" if not faulted
         return self.is_faulted(self.pv_obj)
+
 
     def is_faulted(self, obj: Union[PV, ArchiverValue]) -> bool:
         """
@@ -89,7 +91,8 @@
             MAJOR = 2
             INVALID = 3
         """
-        if obj.severity == EPICS_INVALID_VAL or obj.status is None:
+        if obj.severity == 3 or obj.status is None:
+            # Changed from self.pv.pvname
             raise PVInvalidError(self.pv)
 
         # self.ok_value is the value stated in spreadsheet
@@ -105,7 +108,7 @@
             return obj.val == self.fault_value
 
         else:
-            print(self.pv)
+            print(self)
             raise Exception(
                 "Fault has neither 'Fault if equal to' nor"
                 " 'OK if equal to' parameter"
@@ -113,29 +116,19 @@
 
     def was_faulted(self, time: datetime) -> bool:
         archiver_value: ArchiverValue = get_data_at_time(
-<<<<<<< HEAD
+            # Changed from self.pv.pvname
             pv_list=[self.pv], time_requested=time
-=======
-            # Changed from self.pv.pvname
-            pv_list=[self.pv],
-            time_requested=time,
->>>>>>> 7ae821f8
         )[self.pv]
         return self.is_faulted(archiver_value)
-    
+
     def get_fault_count_over_time_range(
         self, start_time: datetime, end_time: datetime
     ) -> FaultCounter:
         result = get_values_over_time_range(
-<<<<<<< HEAD
+            # Changed from self.pv.pvname
             pv_list=[self.pv], start_time=start_time, end_time=end_time
-=======
-            # Changed from self.pv.pvname
-            pv_list=[self.pv],
-            start_time=start_time,
-            end_time=end_time,
->>>>>>> 7ae821f8
         )
+        # Changed from self.pv.pvname
         data_handler: ArchiveDataHandler = result[self.pv]
 
         counter = FaultCounter()
