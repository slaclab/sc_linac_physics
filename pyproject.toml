--- conflicted
+++ resolved
@@ -73,10 +73,6 @@
 [tool.semantic_release]
 version_source = "commit"
 branch = "main"
-<<<<<<< HEAD
-commit_parser = "angular"
-=======
->>>>>>> bb7d9862
 changelog_file = "CHANGELOG.md"
 build_command = "python -m build"
 upload_to_repository = false
