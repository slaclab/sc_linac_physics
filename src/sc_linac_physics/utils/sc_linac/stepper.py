--- conflicted
+++ resolved
@@ -110,20 +110,12 @@
     def move_positive(self):
         if not self._move_pos_pv_obj:
             self._move_pos_pv_obj = PV(self.move_pos_pv)
-<<<<<<< HEAD
-        self._move_pos_pv_obj.put(1, wait=False, timeout=5.0)
-=======
         self._move_pos_pv_obj.put(1, wait=False)
->>>>>>> 74c32862
 
     def move_negative(self):
         if not self._move_neg_pv_obj:
             self._move_neg_pv_obj = PV(self.move_neg_pv)
-<<<<<<< HEAD
-        self._move_neg_pv_obj.put(1, wait=False, timeout=5.0)
-=======
         self._move_neg_pv_obj.put(1, wait=False)
->>>>>>> 74c32862
 
     @property
     def step_des_pv_obj(self):
