--- conflicted
+++ resolved
@@ -313,30 +313,76 @@
     pass
 
 
-<<<<<<< HEAD
-PARK_DETUNE = 10000
-
-
-class AutoLinacObject(SCLinacObject):
-=======
 class LauncherLinacObject(SCLinacObject):
->>>>>>> cb683f67
     @property
     def pv_prefix(self):
         return super().pv_prefix
 
-<<<<<<< HEAD
-    def auto_pv_addr(self, suffix: str):
-        return self.pv_addr(f"AUTO:{suffix}")
-
-=======
->>>>>>> cb683f67
     def __init__(self, name: str):
         super().__init__()
         self.abort_pv: str = self.auto_pv_addr("ABORT")
         self._abort_pv_obj: Optional[PV] = None
 
-<<<<<<< HEAD
+        self.stop_pv: str = self.auto_pv_addr(f"{name}STOP")
+        self._stop_pv_obj: Optional[PV] = None
+
+        self.start_pv: str = self.auto_pv_addr(f"{name}STRT")
+        self._start_pv_obj: Optional[PV] = None
+
+    @property
+    def start_pv_obj(self) -> PV:
+        if not self._start_pv_obj:
+            self._start_pv_obj = PV(self.start_pv)
+        return self._start_pv_obj
+
+    @property
+    def stop_pv_obj(self) -> PV:
+        if not self._stop_pv_obj:
+            self._stop_pv_obj = PV(self.stop_pv)
+        return self._stop_pv_obj
+
+    def trigger_abort(self):
+        self.abort_pv_obj.put(1)
+
+    def trigger_stop(self):
+        self.stop_pv_obj.put(1)
+
+    @property
+    def abort_pv_obj(self):
+        if not self._abort_pv_obj:
+            self._abort_pv_obj = PV(self.abort_pv)
+        return self._abort_pv_obj
+
+    @property
+    def abort_requested(self):
+        return bool(self.abort_pv_obj.get())
+
+    def clear_abort(self):
+        raise NotImplementedError
+
+    def trigger_start(self):
+        self.start_pv_obj.put(1)
+
+
+PARK_DETUNE = 10000
+STATUS_READY_VALUE = 0
+STATUS_RUNNING_VALUE = 1
+STATUS_ERROR_VALUE = 2
+
+
+class AutoLinacObject(SCLinacObject):
+    @property
+    def pv_prefix(self):
+        return super().pv_prefix
+
+    def auto_pv_addr(self, suffix: str):
+        return self.pv_addr(f"AUTO:{suffix}")
+
+    def __init__(self, name: str):
+        super().__init__()
+        self.abort_pv: str = self.auto_pv_addr("ABORT")
+        self._abort_pv_obj: Optional[PV] = None
+
         self.start_pv: str = self.auto_pv_addr(f"{name}STRT")
         self._start_pv_obj: Optional[PV] = None
 
@@ -407,12 +453,19 @@
     def status_message(self, message):
         print(message)
         self.status_msg_pv_obj.put(message)
-=======
-        self.stop_pv: str = self.auto_pv_addr(f"{name}STOP")
-        self._stop_pv_obj: Optional[PV] = None
-
-        self.start_pv: str = self.auto_pv_addr(f"{name}STRT")
-        self._start_pv_obj: Optional[PV] = None
+
+    @property
+    def abort_pv_obj(self):
+        if not self._abort_pv_obj:
+            self._abort_pv_obj = PV(self.abort_pv)
+        return self._abort_pv_obj
+
+    @property
+    def abort_requested(self):
+        return bool(self.abort_pv_obj.get())
+
+    def clear_abort(self):
+        raise NotImplementedError
 
     @property
     def start_pv_obj(self) -> PV:
@@ -426,56 +479,16 @@
             self._stop_pv_obj = PV(self.stop_pv)
         return self._stop_pv_obj
 
+    def trigger_start(self):
+        self.start_pv_obj.put(1)
+
     def trigger_abort(self):
         self.abort_pv_obj.put(1)
 
     def trigger_stop(self):
         self.stop_pv_obj.put(1)
->>>>>>> cb683f67
-
-    @property
-    def abort_pv_obj(self):
-        if not self._abort_pv_obj:
-            self._abort_pv_obj = PV(self.abort_pv)
-        return self._abort_pv_obj
-
-    @property
-    def abort_requested(self):
-        return bool(self.abort_pv_obj.get())
-
-    def clear_abort(self):
-        raise NotImplementedError
-
-<<<<<<< HEAD
-    @property
-    def start_pv_obj(self) -> PV:
-        if not self._start_pv_obj:
-            self._start_pv_obj = PV(self.start_pv)
-        return self._start_pv_obj
-
-    @property
-    def stop_pv_obj(self) -> PV:
-        if not self._stop_pv_obj:
-            self._stop_pv_obj = PV(self.stop_pv)
-        return self._stop_pv_obj
-
-    def trigger_start(self):
-        self.start_pv_obj.put(1)
-
-    def trigger_abort(self):
-        self.abort_pv_obj.put(1)
-
-    def trigger_stop(self):
-        self.stop_pv_obj.put(1)
-
-
-=======
-    def trigger_start(self):
-        self.start_pv_obj.put(1)
-
-
-PARK_DETUNE = 10000
->>>>>>> cb683f67
+
+
 STATUS_READY_VALUE = 0
 STATUS_RUNNING_VALUE = 1
 STATUS_ERROR_VALUE = 2