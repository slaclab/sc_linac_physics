from abc import ABC, abstractmethod
from typing import Dict, Optional

from lcls_tools.common.controls.pyepics.utils import PV
from numpy import polyfit

# Global list of superconducting linac objects
L0B = ["01"]
L1B = ["02", "03"]
L1BHL = ["H1", "H2"]
L2B = ["04", "05", "06", "07", "08", "09", "10", "11", "12", "13", "14", "15"]
L3B = [
    "16",
    "17",
    "18",
    "19",
    "20",
    "21",
    "22",
    "23",
    "24",
    "25",
    "26",
    "27",
    "28",
    "29",
    "30",
    "31",
    "32",
    "33",
    "34",
    "35",
]

LINAC_TUPLES = [("L0B", L0B), ("L1B", L1B), ("L2B", L2B), ("L3B", L3B)]
LINAC_CM_DICT = {0: L0B, 1: L1B, 2: L2B, 3: L3B}
LINAC_CM_MAP = [L0B, L1B + L1BHL, L2B, L3B]

BEAMLINE_VACUUM_INFIXES = [
    ["0198"],
    ["0202", "H292"],
    ["0402", "1592"],
    ["1602", "2594", "2598", "3592"],
]
INSULATING_VACUUM_CRYOMODULES = [
    ["01"],
    ["02", "H1"],
    ["04", "06", "08", "10", "12", "14"],
    ["16", "18", "20", "22", "24", "27", "29", "31", "33", "34"],
]

ALL_CRYOMODULES = L0B + L1B + L1BHL + L2B + L3B
ALL_CRYOMODULES_NO_HL = L0B + L1B + L2B + L3B

CHARACTERIZATION_CRASHED_VALUE = 0
CHARACTERIZATION_RUNNING_VALUE = 2
CALIBRATION_COMPLETE_VALUE = 1

SSA_STATUS_ON_VALUE = 3
SSA_STATUS_FAULTED_VALUE = 1
SSA_STATUS_OFF_VALUE = 2
SSA_STATUS_RESETTING_FAULTS_VALUE = 4
SSA_STATUS_FAULT_RESET_FAILED_VALUE = 7
SSA_SLOPE_LOWER_LIMIT = 0.3
SSA_SLOPE_UPPER_LIMIT = 2.0
SSA_RESULT_GOOD_STATUS_VALUE = 0
SSA_FWD_PWR_LOWER_LIMIT = 3000
SSA_CALIBRATION_RUNNING_VALUE = 2
SSA_CALIBRATION_CRASHED_VALUE = 0

HL_SSA_MAP = {1: 1, 2: 2, 3: 3, 4: 4, 5: 1, 6: 2, 7: 3, 8: 4}
HL_SSA_SHARED_PVS = [
    "PSVoltSetpt1",
    "PSVoltSetpt2",
    "StatusMsg",
    "PowerOn",
    "PowerOff",
    "FaultReset",
    "NRP_PRMT",
    "FaultSummary.SEVR",
    "480VACStat",
]

HL_SSA_PS_SETPOINT = 2500

LOADED_Q_LOWER_LIMIT = int(2.5e7)
LOADED_Q_UPPER_LIMIT = int(5.1e7)
DESIGN_Q_LOADED = int(4.1e7)

LOADED_Q_LOWER_LIMIT_HL = int(1.5e7)
LOADED_Q_UPPER_LIMIT_HL = int(3.5e7)
DESIGN_Q_LOADED_HL = int(2.5e7)

CAVITY_SCALE_UPPER_LIMIT = 125
CAVITY_SCALE_LOWER_LIMIT = 10

CAVITY_SCALE_UPPER_LIMIT_HL = 25
CAVITY_SCALE_LOWER_LIMIT_HL = 5

RF_MODE_SELAP = 0
RF_MODE_SELA = 1
RF_MODE_SEL = 2
RF_MODE_SEL_RAW = 3
RF_MODE_PULSE = 4
RF_MODE_CHIRP = 5

SAFE_PULSED_DRIVE_LEVEL = 10
NOMINAL_PULSED_ONTIME = 70

STEPPER_TEMP_LIMIT = 70
DEFAULT_STEPPER_MAX_STEPS = 1000000
DEFAULT_STEPPER_SPEED = 20000
MAX_STEPPER_SPEED = 60000
STEPPER_ON_LIMIT_SWITCH_VALUE = 1

# these values are based on the list of enum states found by probing {magnet_type}:L{x}B:{cm}85:CTRL
MAGNET_RESET_VALUE = 10
MAGNET_ON_VALUE = 11
MAGNET_OFF_VALUE = 12
MAGNET_DEGAUSS_VALUE = 13
MAGNET_TRIM_VALUE = 1

PIEZO_ENABLE_VALUE = 1
PIEZO_DISABLE_VALUE = 0
PIEZO_MANUAL_VALUE = 0
PIEZO_FEEDBACK_VALUE = 1
PIEZO_SCRIPT_RUNNING_VALUE = 2
PIEZO_SCRIPT_COMPLETE_VALUE = 1
PIEZO_PRE_RF_CHECKOUT_PASS_VALUE = 0
PIEZO_WITH_RF_GRAD = 6.5
PIEZO_CENTER_VOLTAGE = 25
PIEZO_HZ_PER_VOLT = 20

MICROSTEPS_PER_STEP = 256

HZ_PER_STEP = 1.4
HL_HZ_PER_STEP = 18.3

# These are very rough values obtained empirically
ESTIMATED_MICROSTEPS_PER_HZ = MICROSTEPS_PER_STEP / HZ_PER_STEP
ESTIMATED_MICROSTEPS_PER_HZ_HL = MICROSTEPS_PER_STEP / HL_HZ_PER_STEP

TUNE_CONFIG_RESONANCE_VALUE = 0
TUNE_CONFIG_COLD_VALUE = 1
TUNE_CONFIG_PARKED_VALUE = 2
TUNE_CONFIG_OTHER_VALUE = 3

HW_MODE_ONLINE_VALUE = 0
HW_MODE_MAINTENANCE_VALUE = 1
HW_MODE_OFFLINE_VALUE = 2
HW_MODE_MAIN_DONE_VALUE = 3
HW_MODE_READY_VALUE = 4

INTERLOCK_RESET_ATTEMPTS = 5

# this value is based on historical data, when the decarads were on, but not seeing any FE from a cavity
DECARAD_BACKGROUND_READING_AVG = 0.8
DECARAD_BACKGROUND_READING_RAW = 8

CRYO_NAME_MAP: Dict[str, str] = {"H1": "HL01", "H2": "HL02"}


class SCLinacObject(ABC, object):
    """
    Base class used to represent all components of the LCLS II superconducting
    accelerator (linacs, cryomodules, racks, cavities, SSAs, and tuners)
    """

    @property
    @abstractmethod
    def pv_prefix(self):
        raise NotImplementedError(
            "SC Linac Objects need to implement pv_prefix"
        )

    def pv_addr(self, suffix: str):
        return self.pv_prefix + suffix

    def auto_pv_addr(self, suffix: str):
        return self.pv_addr(f"AUTO:{suffix}")


def stepper_tol_factor(num_steps) -> float:
    """
    First attempt at making the stepper mover tolerance dependent on the
    steps to move. We have empirically determined that 1.3GHz cavities move
    around 50,000 steps around resonance and 50,000,000 steps for cold landing.
    We want to allow 5x the expected steps around resonance, and 1% of the
    expected steps around cold landing. We also empirically determined that
    this also works to (roughly) triple the steps around resonance for 3.9GHz
    cavities, which are about an order of magnitude lower at resonance (while
    the steps to cold landing are about the same due to both large dead zones
    and large detunes). We are starting with a linear function and seeing how
    that goes.
    """

    num_steps = abs(num_steps)

    if num_steps <= 10000:
        return 5

    step_tol_des = {
        10e3: 5,
        100e3: 2.5,
        1e6: 1.25,
        5e6: 1.1,
        10e6: 1.05,
        50e6: 1.01,
    }
    ranges = [(10e3, 100e3), (100e3, 1e6), (1e6, 5e6), (5e6, 50e6)]

    for start, end in ranges:
        if end >= num_steps > start:
            x = [start, end]
            y = [step_tol_des[start], step_tol_des[end]]
            m, b = polyfit(x, y, 1)
            return m * num_steps + b

    return 1.01


class PulseError(Exception):
    """
    Exception thrown during cavity SSA calibration
    """

    pass


class StepperError(Exception):
    """
    Exception thrown during cavity SSA calibration
    """

    pass


class SSACalibrationError(Exception):
    """
    Exception thrown during cavity SSA calibration
    """

    pass


class SSACalibrationToleranceError(Exception):
    """
    Exception thrown during cavity SSA calibration
    """

    pass


class CavityQLoadedCalibrationError(Exception):
    """
    Exception thrown during cavity loaded Q measurement
    """

    pass


class CavityCharacterizationError(Exception):
    """
    Exception thrown during cavity characterization
    """

    pass


class CavityScaleFactorCalibrationError(Exception):
    """
    Exception thrown during cavity scale factor calibration
    """

    pass


class SSAPowerError(Exception):
    """
    Exception thrown while trying to turn an SSA on or off
    """

    pass


class SSAFaultError(Exception):
    """
    Exception thrown while trying to turn an SSA on or off
    """

    pass


class DetuneError(Exception):
    """
    Exception thrown when the detune PV is out of tolerance or invalid
    """

    pass


class QuenchError(Exception):
    """
    Exception thrown when the quench fault is latched
    """

    pass


class StepperAbortError(Exception):
    pass


class CavityAbortError(Exception):
    pass


class CavityFaultError(Exception):
    pass


class CavityHWModeError(Exception):
    pass


class LauncherLinacObject(SCLinacObject):
    @property
    def pv_prefix(self):
        return super().pv_prefix

    def __init__(self, name: str):
        super().__init__()
        self.abort_pv: str = self.auto_pv_addr("ABORT")
        self._abort_pv_obj: Optional[PV] = None

        self.stop_pv: str = self.auto_pv_addr(f"{name}STOP")
        self._stop_pv_obj: Optional[PV] = None

        self.start_pv: str = self.auto_pv_addr(f"{name}STRT")
        self._start_pv_obj: Optional[PV] = None

    @property
    def start_pv_obj(self) -> PV:
        if not self._start_pv_obj:
            self._start_pv_obj = PV(self.start_pv)
        return self._start_pv_obj

    @property
    def stop_pv_obj(self) -> PV:
        if not self._stop_pv_obj:
            self._stop_pv_obj = PV(self.stop_pv)
        return self._stop_pv_obj

    def trigger_abort(self):
        self.abort_pv_obj.put(1)

    def trigger_stop(self):
        self.stop_pv_obj.put(1)

    @property
    def abort_pv_obj(self):
        if not self._abort_pv_obj:
            self._abort_pv_obj = PV(self.abort_pv)
        return self._abort_pv_obj

    @property
    def abort_requested(self):
        return bool(self.abort_pv_obj.get())

    def clear_abort(self):
        raise NotImplementedError

    def trigger_start(self):
        self.start_pv_obj.put(1)


PARK_DETUNE = 10000
STATUS_READY_VALUE = 0
STATUS_RUNNING_VALUE = 1
STATUS_ERROR_VALUE = 2


<<<<<<< HEAD
class AutoLinacObject(SCLinacObject):
    @property
    def pv_prefix(self):
        return super().pv_prefix

    def auto_pv_addr(self, suffix: str):
        return self.pv_addr(f"AUTO:{suffix}")

    def __init__(self, name: str):
        super().__init__()
        self.abort_pv: str = self.auto_pv_addr("ABORT")
        self._abort_pv_obj: Optional[PV] = None

        self.start_pv: str = self.auto_pv_addr(f"{name}STRT")
        self._start_pv_obj: Optional[PV] = None

        self.stop_pv: str = self.auto_pv_addr(f"f{name}STOP")
        self._stop_pv_obj: Optional[PV] = None

        self.progress_pv: str = self.auto_pv_addr("PROG")
        self._progress_pv_obj: Optional[PV] = None

        self.status_pv: str = self.auto_pv_addr("STATUS")
        self._status_pv_obj: Optional[PV] = None

        self.status_msg_pv: str = self.auto_pv_addr("MSG")
        self._status_msg_pv_obj: Optional[PV] = None

        self.note_pv: str = self.auto_pv_addr("NOTE")
        self._note_pv_obj: Optional[PV] = None

    @property
    def note_pv_obj(self) -> PV:
        if not self._note_pv_obj:
            self._note_pv_obj = PV(self.note_pv)
        return self._note_pv_obj

    @property
    def status_pv_obj(self):
        if not self._status_pv_obj:
            self._status_pv_obj = PV(self.status_pv)
        return self._status_pv_obj

    @property
    def status(self):
        return self.status_pv_obj.get()

    @status.setter
    def status(self, value: int):
        self.status_pv_obj.put(value)

    @property
    def script_is_running(self) -> bool:
        return self.status == STATUS_RUNNING_VALUE

    @property
    def progress_pv_obj(self):
        if not self._progress_pv_obj:
            self._progress_pv_obj = PV(self.progress_pv)
        return self._progress_pv_obj

    @property
    def progress(self) -> float:
        return self.progress_pv_obj.get()

    @progress.setter
    def progress(self, value: float):
        self.progress_pv_obj.put(value)

    @property
    def status_msg_pv_obj(self) -> PV:
        if not self._status_msg_pv_obj:
            self._status_msg_pv_obj = PV(self.status_msg_pv)
        return self._status_msg_pv_obj

    @property
    def status_message(self):
        return self.status_msg_pv_obj.get()

    @status_message.setter
    def status_message(self, message):
        print(message)
        self.status_msg_pv_obj.put(message)

    @property
    def abort_pv_obj(self):
        if not self._abort_pv_obj:
            self._abort_pv_obj = PV(self.abort_pv)
        return self._abort_pv_obj

    @property
    def abort_requested(self):
        return bool(self.abort_pv_obj.get())

    def clear_abort(self):
        raise NotImplementedError

    @property
    def start_pv_obj(self) -> PV:
        if not self._start_pv_obj:
            self._start_pv_obj = PV(self.start_pv)
        return self._start_pv_obj

    @property
    def stop_pv_obj(self) -> PV:
        if not self._stop_pv_obj:
            self._stop_pv_obj = PV(self.stop_pv)
        return self._stop_pv_obj

    def trigger_start(self):
        self.start_pv_obj.put(1)

    def trigger_abort(self):
        self.abort_pv_obj.put(1)

    def trigger_stop(self):
        self.stop_pv_obj.put(1)


=======
>>>>>>> 6c8e0e67
STATUS_READY_VALUE = 0
STATUS_RUNNING_VALUE = 1
STATUS_ERROR_VALUE = 2<|MERGE_RESOLUTION|>--- conflicted
+++ resolved
@@ -377,131 +377,4 @@
 PARK_DETUNE = 10000
 STATUS_READY_VALUE = 0
 STATUS_RUNNING_VALUE = 1
-STATUS_ERROR_VALUE = 2
-
-
-<<<<<<< HEAD
-class AutoLinacObject(SCLinacObject):
-    @property
-    def pv_prefix(self):
-        return super().pv_prefix
-
-    def auto_pv_addr(self, suffix: str):
-        return self.pv_addr(f"AUTO:{suffix}")
-
-    def __init__(self, name: str):
-        super().__init__()
-        self.abort_pv: str = self.auto_pv_addr("ABORT")
-        self._abort_pv_obj: Optional[PV] = None
-
-        self.start_pv: str = self.auto_pv_addr(f"{name}STRT")
-        self._start_pv_obj: Optional[PV] = None
-
-        self.stop_pv: str = self.auto_pv_addr(f"f{name}STOP")
-        self._stop_pv_obj: Optional[PV] = None
-
-        self.progress_pv: str = self.auto_pv_addr("PROG")
-        self._progress_pv_obj: Optional[PV] = None
-
-        self.status_pv: str = self.auto_pv_addr("STATUS")
-        self._status_pv_obj: Optional[PV] = None
-
-        self.status_msg_pv: str = self.auto_pv_addr("MSG")
-        self._status_msg_pv_obj: Optional[PV] = None
-
-        self.note_pv: str = self.auto_pv_addr("NOTE")
-        self._note_pv_obj: Optional[PV] = None
-
-    @property
-    def note_pv_obj(self) -> PV:
-        if not self._note_pv_obj:
-            self._note_pv_obj = PV(self.note_pv)
-        return self._note_pv_obj
-
-    @property
-    def status_pv_obj(self):
-        if not self._status_pv_obj:
-            self._status_pv_obj = PV(self.status_pv)
-        return self._status_pv_obj
-
-    @property
-    def status(self):
-        return self.status_pv_obj.get()
-
-    @status.setter
-    def status(self, value: int):
-        self.status_pv_obj.put(value)
-
-    @property
-    def script_is_running(self) -> bool:
-        return self.status == STATUS_RUNNING_VALUE
-
-    @property
-    def progress_pv_obj(self):
-        if not self._progress_pv_obj:
-            self._progress_pv_obj = PV(self.progress_pv)
-        return self._progress_pv_obj
-
-    @property
-    def progress(self) -> float:
-        return self.progress_pv_obj.get()
-
-    @progress.setter
-    def progress(self, value: float):
-        self.progress_pv_obj.put(value)
-
-    @property
-    def status_msg_pv_obj(self) -> PV:
-        if not self._status_msg_pv_obj:
-            self._status_msg_pv_obj = PV(self.status_msg_pv)
-        return self._status_msg_pv_obj
-
-    @property
-    def status_message(self):
-        return self.status_msg_pv_obj.get()
-
-    @status_message.setter
-    def status_message(self, message):
-        print(message)
-        self.status_msg_pv_obj.put(message)
-
-    @property
-    def abort_pv_obj(self):
-        if not self._abort_pv_obj:
-            self._abort_pv_obj = PV(self.abort_pv)
-        return self._abort_pv_obj
-
-    @property
-    def abort_requested(self):
-        return bool(self.abort_pv_obj.get())
-
-    def clear_abort(self):
-        raise NotImplementedError
-
-    @property
-    def start_pv_obj(self) -> PV:
-        if not self._start_pv_obj:
-            self._start_pv_obj = PV(self.start_pv)
-        return self._start_pv_obj
-
-    @property
-    def stop_pv_obj(self) -> PV:
-        if not self._stop_pv_obj:
-            self._stop_pv_obj = PV(self.stop_pv)
-        return self._stop_pv_obj
-
-    def trigger_start(self):
-        self.start_pv_obj.put(1)
-
-    def trigger_abort(self):
-        self.abort_pv_obj.put(1)
-
-    def trigger_stop(self):
-        self.stop_pv_obj.put(1)
-
-
-=======
->>>>>>> 6c8e0e67
-STATUS_READY_VALUE = 0
-STATUS_RUNNING_VALUE = 1
 STATUS_ERROR_VALUE = 2