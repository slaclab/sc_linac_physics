--- conflicted
+++ resolved
@@ -1,11 +1,7 @@
-<<<<<<< HEAD
 import logging
 from typing import Optional
 
-from lcls_tools.common.controls.pyepics.utils import PV
-=======
 from sc_linac_physics.utils.epics import PV
->>>>>>> 512c05bd
 
 from sc_linac_physics.applications.tuning.tune_utils import (
     ColdLinacObject,
