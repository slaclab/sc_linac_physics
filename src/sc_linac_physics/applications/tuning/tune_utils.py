--- conflicted
+++ resolved
@@ -5,26 +5,7 @@
 if TYPE_CHECKING:
     pass
 
-<<<<<<< HEAD
-=======
-class ColdWorker(QRunnable):
-    def __init__(
-        self,
-        cavity: "TuneCavity",
-        status_label: QLabel,
-        cold_button: QPushButton,
-        park_button: QPushButton = None,
-    ):
-        super().__init__()
-        self.setAutoDelete(False)
-        self.signals = ParkSignals(
-            status_label=status_label,
-            park_button=park_button,
-            cold_button=cold_button,
-        )
-        self.cavity: "TuneCavity" = cavity
->>>>>>> f1a533b8
 
 class ColdLinacObject(LauncherLinacObject):
     def __init__(self):
-        super().__init__(name="COLD")
+        super().__init__(name="COLD")