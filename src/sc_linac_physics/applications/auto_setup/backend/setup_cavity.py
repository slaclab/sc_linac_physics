--- conflicted
+++ resolved
@@ -185,14 +185,10 @@
                     if self.acon <= 0:
                         raise linac_utils.CavityFaultError(f"Cannot ramp {self} to {self.acon}")
 
-<<<<<<< HEAD
-            if not self.is_on or (self.is_on and self.rf_mode != RF_MODE_SELA):
-                self.ades = min(2, self.acon)
-=======
                     self.status_message = f"Waiting for {self} piezo to be in feedback mode"
                     self.piezo.enable_feedback()
                     self.progress = 80
->>>>>>> 027946f9
+
 
                     if not self.is_on or (self.is_on and self.rf_mode != linac_utils.RF_MODE_SELAP):
                         self.ades = min(2, self.acon)
