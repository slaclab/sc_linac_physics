--- conflicted
+++ resolved
@@ -1,5 +1,3 @@
-<<<<<<< HEAD
-=======
 from typing import Optional
 
 from lcls_tools.common.controls.pyepics.utils import PV
@@ -92,5 +90,4 @@
 
     @rf_ramp_requested.setter
     def rf_ramp_requested(self, value: bool):
-        self.rf_ramp_requested_pv_obj.put(value)
->>>>>>> cb683f67
+        self.rf_ramp_requested_pv_obj.put(value)