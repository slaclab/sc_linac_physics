from typing import Optional

from lcls_tools.common.controls.pyepics.utils import PV

<<<<<<< HEAD
from sc_linac_physics.utils.sc_linac.linac_utils import AutoLinacObject


class SetupLinacObject(AutoLinacObject):

=======
from sc_linac_physics.utils.sc_linac.linac_utils import LauncherLinacObject


class SetupLinacObject(LauncherLinacObject):
>>>>>>> cb683f67
    def __init__(self):
        super().__init__(name="SETUP")

        self.off_stop_pv: str = self.auto_pv_addr("OFFSTOP")
        self._off_stop_pv_obj: Optional[PV] = None

        self.shutoff_pv: str = self.auto_pv_addr("OFFSTRT")
        self._shutoff_pv_obj: Optional[PV] = None

        self.ssa_cal_requested_pv: str = self.auto_pv_addr("SETUP_SSAREQ")
        self._ssa_cal_requested_pv_obj: Optional[PV] = None

        self.auto_tune_requested_pv: str = self.auto_pv_addr("SETUP_TUNEREQ")
        self._auto_tune_requested_pv_obj: Optional[PV] = None

        self.cav_char_requested_pv: str = self.auto_pv_addr("SETUP_CHARREQ")
        self._cav_char_requested_pv_obj: Optional[PV] = None

        self.rf_ramp_requested_pv: str = self.auto_pv_addr("SETUP_RAMPREQ")
        self._rf_ramp_requested_pv_obj: Optional[PV] = None

    @property
    def shutoff_pv_obj(self) -> PV:
        if not self._shutoff_pv_obj:
            self._shutoff_pv_obj = PV(self.shutoff_pv)
        return self._shutoff_pv_obj

    def trigger_shutdown(self):
        self.shutoff_pv_obj.put(1)

    @property
    def ssa_cal_requested_pv_obj(self):
        if not self._ssa_cal_requested_pv_obj:
            self._ssa_cal_requested_pv_obj = PV(self.ssa_cal_requested_pv)
        return self._ssa_cal_requested_pv_obj

    @property
    def ssa_cal_requested(self):
        return bool(self.ssa_cal_requested_pv_obj.get())

    @ssa_cal_requested.setter
    def ssa_cal_requested(self, value: bool):
        self.ssa_cal_requested_pv_obj.put(value)

    @property
    def auto_tune_requested_pv_obj(self):
        if not self._auto_tune_requested_pv_obj:
            self._auto_tune_requested_pv_obj = PV(self.auto_tune_requested_pv)
        return self._auto_tune_requested_pv_obj

    @property
    def auto_tune_requested(self):
        return bool(self.auto_tune_requested_pv_obj.get())

    @auto_tune_requested.setter
    def auto_tune_requested(self, value: bool):
        self.auto_tune_requested_pv_obj.put(value)

    @property
    def cav_char_requested_pv_obj(self):
        if not self._cav_char_requested_pv_obj:
            self._cav_char_requested_pv_obj = PV(self.cav_char_requested_pv)
        return self._cav_char_requested_pv_obj

    @property
    def cav_char_requested(self):
        return bool(self.cav_char_requested_pv_obj.get())

    @cav_char_requested.setter
    def cav_char_requested(self, value: bool):
        self.cav_char_requested_pv_obj.put(value)

    @property
    def rf_ramp_requested_pv_obj(self):
        if not self._rf_ramp_requested_pv_obj:
            self._rf_ramp_requested_pv_obj = PV(self.rf_ramp_requested_pv)
        return self._rf_ramp_requested_pv_obj

    @property
    def rf_ramp_requested(self):
        return bool(self.rf_ramp_requested_pv_obj.get())

    @rf_ramp_requested.setter
    def rf_ramp_requested(self, value: bool):
        self.rf_ramp_requested_pv_obj.put(value)<|MERGE_RESOLUTION|>--- conflicted
+++ resolved
@@ -2,18 +2,10 @@
 
 from lcls_tools.common.controls.pyepics.utils import PV
 
-<<<<<<< HEAD
-from sc_linac_physics.utils.sc_linac.linac_utils import AutoLinacObject
-
-
-class SetupLinacObject(AutoLinacObject):
-
-=======
 from sc_linac_physics.utils.sc_linac.linac_utils import LauncherLinacObject
 
 
 class SetupLinacObject(LauncherLinacObject):
->>>>>>> cb683f67
     def __init__(self):
         super().__init__(name="SETUP")
 
