--- conflicted
+++ resolved
@@ -140,13 +140,6 @@
     def trigger_machine_setup(self):
         selection = self.machine_setup_popup.exec()
         if selection == QMessageBox.Yes:
-<<<<<<< HEAD
-            SETUP_MACHINE.ssa_cal_requested = self.settings.ssa_cal_checkbox.isChecked()
-            SETUP_MACHINE.auto_tune_requested = self.settings.auto_tune_checkbox.isChecked()
-            SETUP_MACHINE.cav_char_requested = self.settings.cav_char_checkbox.isChecked()
-            SETUP_MACHINE.rf_ramp_requested = self.settings.rf_ramp_checkbox.isChecked()
-            SETUP_MACHINE.trigger_start()
-=======
             SETUP_MACHINE.ssa_cal_requested = (
                 self.settings.ssa_cal_checkbox.isChecked()
             )
@@ -159,8 +152,7 @@
             SETUP_MACHINE.rf_ramp_requested = (
                 self.settings.rf_ramp_checkbox.isChecked()
             )
-            SETUP_MACHINE.trigger_setup()
->>>>>>> f1a533b8
+            SETUP_MACHINE.trigger_start()
 
     def trigger_machine_shutdown(self):
         selection = self.machine_shutdown_popup.exec()
