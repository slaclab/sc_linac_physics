import dataclasses
from typing import List, Optional, Dict

from PyQt5.QtWidgets import (
    QPushButton,
    QTabWidget,
    QWidget,
    QVBoxLayout,
    QHBoxLayout,
    QLabel,
    QGroupBox,
    QGridLayout,
)
from lcls_tools.common.frontend.display.util import ERROR_STYLESHEET
from pydm import Display
from pydm.widgets import PyDMLabel

from sc_linac_physics.applications.auto_setup.backend.setup_linac import (
    SetupLinac,
)
from sc_linac_physics.applications.auto_setup.backend.setup_machine import (
    SETUP_MACHINE,
)
from sc_linac_physics.applications.auto_setup.frontend.gui_cryomodule import (
    GUICryomodule,
)
from sc_linac_physics.applications.auto_setup.frontend.utils import Settings


@dataclasses.dataclass
class GUILinac:
    name: str
    idx: int
    cryomodule_names: List[str]
    settings: Settings
    parent: Display

    def __post_init__(self):
        self._linac_object: Optional[SetupLinac] = None

        self.setup_button: QPushButton = QPushButton(f"Set Up {self.name}")
        self.setup_button.clicked.connect(self.trigger_setup)

        self.abort_button: QPushButton = QPushButton(
            f"Abort Action for {self.name}"
        )
        self.abort_button.setStyleSheet(ERROR_STYLESHEET)
        self.abort_button.clicked.connect(self.request_stop)

        self.acon_button: QPushButton = QPushButton(
            f"Capture all {self.name} ACON"
        )
        self.acon_button.clicked.connect(self.capture_acon)

        self.aact_pv = (
            f"ACCL:L{self.idx}B:1:AACTMEANSUM"
            if self.name != "L1BHL"
            else "ACCL:L1B:1:HL_AACTMEANSUM"
        )

        self.readback_label: PyDMLabel = PyDMLabel(init_channel=self.aact_pv)
        self.readback_label.alarmSensitiveBorder = True
        self.readback_label.alarmSensitiveContent = True
        self.readback_label.showUnits = True

        self.cryomodules: List[GUICryomodule] = []
        self.cm_tab_widget: QTabWidget = QTabWidget()
        self.gui_cryomodules: Dict[str, GUICryomodule] = {}

        for cm_name in self.cryomodule_names:
            self.add_cm_tab(cm_name)

    @property
    def linac_object(self):
        if not self._linac_object:
            self._linac_object: SetupLinac = SETUP_MACHINE.linacs[self.idx]
        return self._linac_object

    def request_stop(self):
        self.linac_object.trigger_abort()

    def trigger_shutdown(self):
        self.linac_object.trigger_shutdown()

    def trigger_setup(self):
<<<<<<< HEAD
        self.linac_object.ssa_cal_requested = self.settings.ssa_cal_checkbox.isChecked()
        self.linac_object.auto_tune_requested = self.settings.auto_tune_checkbox.isChecked()
        self.linac_object.cav_char_requested = self.settings.cav_char_checkbox.isChecked()
        self.linac_object.rf_ramp_requested = self.settings.rf_ramp_checkbox.isChecked()
        self.linac_object.trigger_start()
=======
        self.linac_object.ssa_cal_requested = (
            self.settings.ssa_cal_checkbox.isChecked()
        )
        self.linac_object.auto_tune_requested = (
            self.settings.auto_tune_checkbox.isChecked()
        )
        self.linac_object.cav_char_requested = (
            self.settings.cav_char_checkbox.isChecked()
        )
        self.linac_object.rf_ramp_requested = (
            self.settings.rf_ramp_checkbox.isChecked()
        )
        self.linac_object.trigger_setup()
>>>>>>> f1a533b8

    def capture_acon(self):
        for gui_cm in self.gui_cryomodules.values():
            gui_cm.capture_acon()

    def add_cm_tab(self, cm_name: str):
        page: QWidget = QWidget()
        vlayout: QVBoxLayout = QVBoxLayout()
        page.setLayout(vlayout)
        self.cm_tab_widget.addTab(page, f"CM{cm_name}")

        gui_cryomodule = GUICryomodule(
            linac_idx=self.idx,
            name=cm_name,
            settings=self.settings,
            parent=self.parent,
        )
        self.gui_cryomodules[cm_name] = gui_cryomodule
        hlayout: QHBoxLayout = QHBoxLayout()
        hlayout.addStretch()
        hlayout.addWidget(QLabel(f"CM{cm_name} Amplitude:"))
        hlayout.addWidget(gui_cryomodule.readback_label)
        hlayout.addWidget(gui_cryomodule.setup_button)
        hlayout.addWidget(gui_cryomodule.turn_off_button)
        hlayout.addWidget(gui_cryomodule.abort_button)
        hlayout.addWidget(gui_cryomodule.acon_button)
        hlayout.addStretch()

        vlayout.addLayout(hlayout)

        groupbox: QGroupBox = QGroupBox()
        all_cav_layout: QGridLayout = QGridLayout()
        groupbox.setLayout(all_cav_layout)
        vlayout.addWidget(groupbox)
        for cav_num in range(1, 9):
            cav_groupbox: QGroupBox = QGroupBox(f"CM{cm_name} Cavity {cav_num}")
            cav_groupbox.setStyleSheet("QGroupBox { font-weight: bold; } ")

            cav_vlayout: QVBoxLayout = QVBoxLayout()
            cav_groupbox.setLayout(cav_vlayout)
            cav_widgets = gui_cryomodule.gui_cavities[cav_num]
            cav_amp_hlayout: QHBoxLayout = QHBoxLayout()
            cav_amp_hlayout.addStretch()
            cav_amp_hlayout.addWidget(QLabel("ACON: "))
            cav_amp_hlayout.addWidget(cav_widgets.acon_label)
            cav_amp_hlayout.addWidget(QLabel("AACT: "))
            cav_amp_hlayout.addWidget(cav_widgets.aact_readback_label)
            cav_amp_hlayout.addStretch()
            cav_button_hlayout: QHBoxLayout = QHBoxLayout()
            cav_button_hlayout.addStretch()
            cav_button_hlayout.addWidget(cav_widgets.setup_button)
            cav_button_hlayout.addWidget(cav_widgets.shutdown_button)
            cav_button_hlayout.addWidget(cav_widgets.abort_button)
            cav_button_hlayout.addWidget(cav_widgets.expert_screen_button)
            cav_button_hlayout.addStretch()

            cav_vlayout.addLayout(cav_amp_hlayout)
            cav_vlayout.addLayout(cav_button_hlayout)
            cav_vlayout.addWidget(cav_widgets.status_label)
            cav_vlayout.addWidget(cav_widgets.progress_bar)
            cav_vlayout.addWidget(cav_widgets.note_label)
            all_cav_layout.addWidget(
                cav_groupbox,
                0 if cav_num in range(1, 5) else 1,
                (cav_num - 1) % 4,
            )<|MERGE_RESOLUTION|>--- conflicted
+++ resolved
@@ -83,13 +83,6 @@
         self.linac_object.trigger_shutdown()
 
     def trigger_setup(self):
-<<<<<<< HEAD
-        self.linac_object.ssa_cal_requested = self.settings.ssa_cal_checkbox.isChecked()
-        self.linac_object.auto_tune_requested = self.settings.auto_tune_checkbox.isChecked()
-        self.linac_object.cav_char_requested = self.settings.cav_char_checkbox.isChecked()
-        self.linac_object.rf_ramp_requested = self.settings.rf_ramp_checkbox.isChecked()
-        self.linac_object.trigger_start()
-=======
         self.linac_object.ssa_cal_requested = (
             self.settings.ssa_cal_checkbox.isChecked()
         )
@@ -102,8 +95,7 @@
         self.linac_object.rf_ramp_requested = (
             self.settings.rf_ramp_checkbox.isChecked()
         )
-        self.linac_object.trigger_setup()
->>>>>>> f1a533b8
+        self.linac_object.trigger_start()
 
     def capture_acon(self):
         for gui_cm in self.gui_cryomodules.values():
