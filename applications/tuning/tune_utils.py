--- conflicted
+++ resolved
@@ -3,8 +3,6 @@
 
 from PyQt5.QtWidgets import QLabel, QPushButton
 from lcls_tools.common.frontend.display.util import WorkerSignals
-<<<<<<< HEAD
-=======
 
 from utils.sc_linac.linac_utils import (
     CavityAbortError,
@@ -13,7 +11,6 @@
     StepperAbortError,
     StepperError,
 )
->>>>>>> e09f7405
 
 if TYPE_CHECKING:
     pass
