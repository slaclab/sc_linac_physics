--- conflicted
+++ resolved
@@ -8,7 +8,6 @@
 import time
 from typing import List
 
-<<<<<<< HEAD
 from lcls_tools.common.controls.pyepics.utils import PV, PVInvalidError
 
 sys.path.append("/home/physics/srf/sc_linac_physics")
@@ -16,14 +15,7 @@
     SEL_MACHINE,
     SELCavity,
     MAX_STEP,
-)
-=======
-sys.path.append("/home/physics/srf/sc_linac_physics")
-from applications.sel_phase_optimizer.sel_phase_linac import SEL_MACHINE  # noqa: E402
-from lcls_tools.common.controls.pyepics.utils import PV, PVInvalidError  # noqa: E402
-from utils.sc_linac.cryomodule import Cryomodule  # noqa: E402
-from utils.sc_linac.linac_utils import ALL_CRYOMODULES  # noqa: E402
->>>>>>> 446d52f9
+)  # noqa: E402
 
 HEARTBEAT_PV = PV("PHYS:SYS0:1:SC_SEL_PHAS_OPT_HEARTBEAT")
 
@@ -47,7 +39,6 @@
 
         for cavity in cavities:
             try:
-<<<<<<< HEAD
                 num_large_steps += 1 if cavity.straighten_iq_plot() >= MAX_STEP else 0
                 HEARTBEAT_PV.put(HEARTBEAT_PV.get() + 1)
             except (PVInvalidError, TypeError) as e:
@@ -65,28 +56,8 @@
             print(
                 f"\033[94mThanks for your help! The current date/time is {current_time}\033[0m"
             )
-            print(f"Sleeping for 600 seconds")
-            print("")
+
             update_heartbeat(600)
-=======
-                num_large_steps += 1 if cav_obj.straighten_cheeto() else 0
-            except PVInvalidError as e:
-                cav_obj.logger.error(e)
-        update_heartbeat(1)
-    if num_large_steps > 5:
-        print(
-            f"\033[91mPhase change limited to 5 deg {num_large_steps} times."
-            f" Re-running program.\033[0m"
-        )
-        update_heartbeat(5)
-    else:
-        timi = time.localtime()
-        current_time = time.strftime("%m/%d/%y %H:%M:%S", timi)
-        print(
-            f"\033[94mThanks for your help! The current date/time is {current_time}\033[0m"
-        )
-        update_heartbeat(600)
->>>>>>> 446d52f9
 
 
 if __name__ == "__main__":
