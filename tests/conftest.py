import builtins
import logging
import logging.handlers
import os
import subprocess
import sys
import tempfile
from io import StringIO
from pathlib import Path
from unittest.mock import MagicMock, patch, Mock

import pyqtgraph as pg
import pytest
from qtpy.QtWidgets import QApplication

<<<<<<< HEAD

@pytest.fixture(autouse=True)
def suppress_logging():
    """Suppress all logging output during tests."""
    # Disable all logging output
    logging.disable(logging.CRITICAL)
    yield
    # Re-enable logging after test
    logging.disable(logging.NOTSET)


class MockHandler:
    """A mock handler that mimics logging.Handler without creating files."""

    def __init__(self, *args, **kwargs):
        import threading

        self.level = logging.NOTSET
        self.filters = []
        self.lock = threading.RLock()
        self._name = None
        self.formatter = None
        self.stream = None
        self._builtin_open = open
        self.baseFilename = "/dev/null"
        self.mode = "a"

    @property
    def name(self):
        return self._name

    @name.setter
    def name(self, value):
        self._name = value

    def setLevel(self, level):
        self.level = level

    def setFormatter(self, formatter):
        self.formatter = formatter

    def addFilter(self, filter):
        self.filters.append(filter)

    def removeFilter(self, filter):
        if filter in self.filters:
            self.filters.remove(filter)

    def filter(self, record):
        return True

    def close(self):
        with self.lock:
            self.stream = None

    def emit(self, record):
        # Don't actually write anything
        pass

    def shouldRollover(self, record):
        # Never rollover in tests
        return False

    def _open(self):
        # Return a mock file object instead of opening a real file
        from io import StringIO

        return StringIO()

    def handle(self, record):
        return True

    def flush(self):
        pass

    def format(self, record):
        return ""

    def acquire(self):
        self.lock.acquire()

    def release(self):
        self.lock.release()

    def handleError(self, record):
        pass

    def createLock(self):
        pass

    def set_name(self, name):
        self._name = name

    def __repr__(self):
        return f"<MockHandler at {id(self)}>"


@pytest.fixture(autouse=True)
def mock_log_files():
    """Prevent actual log file creation in all tests."""
    # Mock both RotatingFileHandler and regular FileHandler
    with (
        patch("logging.handlers.RotatingFileHandler", MockHandler),
        patch("logging.FileHandler", MockHandler),
    ):
        yield


@pytest.fixture(autouse=True)
def clear_logger_cache():
    """Clear logger cache between tests to avoid state pollution."""
    import sc_linac_physics.utils.logger

    sc_linac_physics.utils.logger._created_loggers.clear()

    # Also clear all handlers from existing loggers
    for logger_name in list(logging.Logger.manager.loggerDict.keys()):
        logger = logging.getLogger(logger_name)
        logger.handlers.clear()
        logger.propagate = True

    yield

    sc_linac_physics.utils.logger._created_loggers.clear()


@pytest.fixture(autouse=True)
def prevent_log_file_creation():
    """Prevent log file creation by mocking Path operations for log files."""
    original_path_mkdir = Path.mkdir
    original_path_open = Path.open

    def mock_mkdir(self, mode=0o777, parents=False, exist_ok=False):
        # If it's a logs directory, pretend it was created
        if "log" in str(self).lower():
            return None
        return original_path_mkdir(
            self, mode=mode, parents=parents, exist_ok=exist_ok
        )

    def mock_open(self, mode="r", *args, **kwargs):
        # If it's a log file, return a mock file object
        if "log" in str(self).lower() or str(self).endswith(".log"):
            mock_file = Mock()
            mock_file.__enter__ = Mock(return_value=mock_file)
            mock_file.__exit__ = Mock(return_value=None)
            mock_file.write = Mock()
            mock_file.read = Mock(return_value="")
            mock_file.flush = Mock()
            mock_file.close = Mock()
            return mock_file
        return original_path_open(self, mode=mode, *args, **kwargs)

    with (
        patch.object(Path, "mkdir", mock_mkdir),
        patch.object(Path, "open", mock_open),
    ):
        yield


class FakeEPICS_PV:
    """Fake EPICS PV for testing - mimics the interface"""

    def __init__(
        self,
        pvname,
        connection_timeout=None,
        callback=None,
        form="time",
        verbose=False,
        auto_monitor=True,
        count=None,
        connection_callback=None,
        access_callback=None,
    ):
        self.pvname = pvname
        self._connected = True
        self._get_value = 42.0
        self._put_return = 1
        self.severity = 0  # EPICS_NO_ALARM_VAL
        self.auto_monitor = auto_monitor

        # Add callback storage
        self.callbacks = {}
        self.connection_callbacks = []
        self._callback_counter = 0

        # Store callbacks if provided
        if callback:
            self.add_callback(callback)
        if connection_callback:
            self.connection_callbacks.append(connection_callback)
            # Trigger connection callback immediately
            connection_callback(pvname=pvname, conn=True, pv=self)

    @property
    def connected(self):
        return self._connected

    def wait_for_connection(self, timeout=None):
        return self._connected

    def get(
        self,
        count=None,
        as_string=False,
        as_numpy=True,
        timeout=None,
        with_ctrlvars=False,
        use_monitor=None,
    ):
        return self._get_value

    def put(
        self,
        value,
        wait=True,
        timeout=None,
        use_complete=False,
        callback=None,
        callback_data=None,
    ):
        self._get_value = value

        # Trigger callbacks when value changes
        for cb in self.callbacks.values():
            try:
                cb(pvname=self.pvname, value=value, timestamp=None)
            except Exception:
                pass  # Silently ignore callback errors in tests

        return self._put_return

    def add_callback(self, callback, index=None, **kwargs):
        """Add a callback function"""
        if index is None:
            index = self._callback_counter
            self._callback_counter += 1
        self.callbacks[index] = callback

        # Immediately trigger callback with current value
        try:
            callback(pvname=self.pvname, value=self._get_value, timestamp=None)
        except Exception:
            pass  # Silently ignore callback errors

        return index

    def remove_callback(self, index):
        """Remove a specific callback"""
        if index in self.callbacks:
            del self.callbacks[index]

    def clear_callbacks(self):
        """Clear all callbacks - REQUIRED by PyDM when disconnecting"""
        self.callbacks.clear()
        self.connection_callbacks.clear()

    def disconnect(self):
        """Disconnect the PV"""
        self._connected = False
        self.clear_callbacks()


# Create fake epics exceptions
class FakeCASeverityException(Exception):
    """Fake CASeverityException"""

    pass


def fake_with_initial_context(func):
    """Fake decorator for withInitialContext"""
    return func


def pytest_configure(config):
    """
    Pytest hook that runs before test collection.
    Inject our fake EPICS module into sys.modules before any test imports happen.
    """
    # Create a fake epics module with all necessary attributes
    fake_epics = MagicMock()
    fake_epics.PV = FakeEPICS_PV

    # Create fake epics.ca submodule
    fake_epics_ca = MagicMock()
    fake_epics_ca.CASeverityException = FakeCASeverityException
    fake_epics_ca.withInitialContext = fake_with_initial_context

    # Set up the ca attribute
    fake_epics.ca = fake_epics_ca

    # Inject into sys.modules
    sys.modules["epics"] = fake_epics
    sys.modules["epics.pv"] = fake_epics
    sys.modules["epics.ca"] = fake_epics_ca


# Mock filesystem operations BEFORE any imports that might use them
=======
# ============================================================================
# Early Filesystem Mocking (BEFORE imports)
# ============================================================================

# Create temp directory for /home/physics redirection
_TEMP_PHYSICS_DIR = Path(tempfile.gettempdir()) / "test_physics_home"
_TEMP_PHYSICS_DIR.mkdir(parents=True, exist_ok=True)

>>>>>>> 8857ab78
_original_os_mkdir = os.mkdir
_original_os_makedirs = os.makedirs
_original_open = builtins.open
_original_path_mkdir = Path.mkdir
_original_path_open = Path.open


def _is_log_path(path_str):
    """Check if path is related to logging."""
    return "log" in path_str.lower() or path_str.endswith(".log")


def _is_physics_path(path_str):
    """Check if path is under /home/physics."""
    return "/home/physics" in path_str


def _create_mock_file():
    """Create a mock file object for log files."""
    mock_file = Mock()
    mock_file.__enter__ = Mock(return_value=mock_file)
    mock_file.__exit__ = Mock(return_value=None)
    mock_file.write = Mock()
    mock_file.read = Mock(return_value="")
    mock_file.flush = Mock()
    mock_file.close = Mock()
    return mock_file


def _redirect_physics_path(path_str):
    """Convert /home/physics path to temp directory."""
    return _TEMP_PHYSICS_DIR / path_str.replace("/home/physics/", "").lstrip(
        "/"
    )


def _mock_os_mkdir(path, mode=0o777, *, dir_fd=None):
<<<<<<< HEAD
    """Mock os.mkdir to ignore /home/physics paths and log directories"""
    path_str = str(path)
    if "/home/physics" in path_str or "log" in path_str.lower():
        # Silently succeed for /home/physics paths and log directories
=======
    """Mock os.mkdir to handle /home/physics and log paths."""
    path_str = str(path)

    if _is_log_path(path_str):
>>>>>>> 8857ab78
        return

    if _is_physics_path(path_str):
        new_path = _redirect_physics_path(path_str)
        new_path.parent.mkdir(parents=True, exist_ok=True)
        if not new_path.exists():
            return _original_os_mkdir(str(new_path), mode)
        return

    return _original_os_mkdir(path, mode, dir_fd=dir_fd)


def _mock_os_makedirs(name, mode=0o777, exist_ok=False):
    """Mock os.makedirs to handle /home/physics and log paths."""
    path_str = str(name)

    if _is_log_path(path_str):
        return

    if _is_physics_path(path_str):
        new_path = _redirect_physics_path(path_str)
        return _original_os_makedirs(str(new_path), mode, exist_ok=True)

    return _original_os_makedirs(name, mode, exist_ok)


def _mock_open(file, mode="r", *args, **kwargs):
<<<<<<< HEAD
    """Mock open to redirect /home/physics to /tmp and ignore log files"""
    file_str = str(file)

    # If it's a log file, return a mock
    if "log" in file_str.lower() or file_str.endswith(".log"):
        mock_file = Mock()
        mock_file.__enter__ = Mock(return_value=mock_file)
        mock_file.__exit__ = Mock(return_value=None)
        mock_file.write = Mock()
        mock_file.read = Mock(return_value="")
        mock_file.flush = Mock()
        mock_file.close = Mock()
        return mock_file

    if "/home/physics" in file_str:
        # Create a temp directory structure
        import tempfile
=======
    """Mock open to handle /home/physics and log files."""
    file_str = str(file)
>>>>>>> 8857ab78

    if _is_log_path(file_str):
        return _create_mock_file()

    if _is_physics_path(file_str):
        new_file = _redirect_physics_path(file_str)
        new_file.parent.mkdir(parents=True, exist_ok=True)
        return _original_open(new_file, mode, *args, **kwargs)

    return _original_open(file, mode, *args, **kwargs)


def _mock_path_mkdir(self, mode=0o777, parents=False, exist_ok=False):
    """Mock Path.mkdir to handle /home/physics and log paths."""
    path_str = str(self)

    if _is_log_path(path_str):
        return None

    if _is_physics_path(path_str):
        new_path = _redirect_physics_path(path_str)
        return new_path.mkdir(mode=mode, parents=True, exist_ok=True)

    return _original_path_mkdir(
        self, mode=mode, parents=parents, exist_ok=exist_ok
    )


def _mock_path_open(self, mode="r", *args, **kwargs):
    """Mock Path.open to handle /home/physics and log files."""
    path_str = str(self)

    if _is_log_path(path_str):
        return _create_mock_file()

    if _is_physics_path(path_str):
        new_path = _redirect_physics_path(path_str)
        new_path.parent.mkdir(parents=True, exist_ok=True)
        return new_path.open(mode=mode, *args, **kwargs)

    return _original_path_open(self, mode=mode, *args, **kwargs)


# Apply mocks IMMEDIATELY (before any test imports)
os.mkdir = _mock_os_mkdir
os.makedirs = _mock_os_makedirs
builtins.open = _mock_open
Path.mkdir = _mock_path_mkdir
Path.open = _mock_path_open


<<<<<<< HEAD
@pytest.fixture(autouse=True, scope="session")
def setup_test_environment(tmp_path_factory):
    """Set up test environment with redirected filesystem operations"""
    temp_physics = tmp_path_factory.mktemp("physics_home")

    # Update mocks to use the proper temp directory
    def _better_os_mkdir(path, mode=0o777, *, dir_fd=None):
        path_str = str(path)
        if "log" in path_str.lower():
            # Silently succeed for log paths
            return
        if "/home/physics" in path_str:
            new_path = temp_physics / path_str.replace("/home/physics/", "")
            new_path.parent.mkdir(parents=True, exist_ok=True)
            if not new_path.exists():
                return _original_os_mkdir(str(new_path), mode)
            return
        return _original_os_mkdir(path, mode, dir_fd=dir_fd)

    def _better_open(file, mode="r", *args, **kwargs):
        file_str = str(file)

        # Mock log files
        if "log" in file_str.lower() or file_str.endswith(".log"):
            mock_file = Mock()
            mock_file.__enter__ = Mock(return_value=mock_file)
            mock_file.__exit__ = Mock(return_value=None)
            mock_file.write = Mock()
            mock_file.read = Mock(return_value="")
            mock_file.flush = Mock()
            mock_file.close = Mock()
            return mock_file

        if "/home/physics" in file_str:
            new_file = temp_physics / file_str.replace("/home/physics/", "")
            new_file.parent.mkdir(parents=True, exist_ok=True)
            return _original_open(new_file, mode, *args, **kwargs)
        return _original_open(file, mode, *args, **kwargs)

    os.mkdir = _better_os_mkdir
    builtins.open = _better_open

    yield temp_physics

    # Restore originals
=======
# ============================================================================
# Environment Setup (runs before imports)
# ============================================================================


def pytest_configure(config):
    """
    Pytest hook that runs before test collection.
    Sets up environment and mocks before any imports.
    """
    # Disable PyDM plugins and configure Qt
    os.environ.setdefault("PYDM_DATA_PLUGINS_DISABLED", "1")
    os.environ.setdefault("QT_QPA_PLATFORM", "offscreen")
    os.environ.setdefault("QT_API", "pyqt5")
    os.environ.setdefault("PYDM_DISABLE_TELEMETRY", "1")

    # Inject fake EPICS module
    _setup_fake_epics()


def pytest_unconfigure(config):
    """Restore original functions after all tests complete."""
>>>>>>> 8857ab78
    os.mkdir = _original_os_mkdir
    os.makedirs = _original_os_makedirs
    builtins.open = _original_open
    Path.mkdir = _original_path_mkdir
    Path.open = _original_path_open


def _setup_fake_epics():
    """Create and inject fake EPICS module into sys.modules."""
    fake_epics = MagicMock()
    fake_epics.PV = FakeEPICS_PV

    fake_epics_ca = MagicMock()
    fake_epics_ca.CASeverityException = FakeCASeverityException
    fake_epics_ca.withInitialContext = fake_with_initial_context

    fake_epics.ca = fake_epics_ca

    sys.modules["epics"] = fake_epics
    sys.modules["epics.pv"] = fake_epics
    sys.modules["epics.ca"] = fake_epics_ca


# ============================================================================
# Fake EPICS Implementation
# ============================================================================


class FakeEPICS_PV:
    """Fake EPICS PV for testing - mimics the interface."""

    def __init__(
        self,
        pvname,
        connection_timeout=None,
        callback=None,
        form="time",
        verbose=False,
        auto_monitor=True,
        count=None,
        connection_callback=None,
        access_callback=None,
    ):
        self.pvname = pvname
        self._connected = True
        self._get_value = 42.0
        self._put_return = 1
        self.severity = 0
        self.auto_monitor = auto_monitor

        self.callbacks = {}
        self.connection_callbacks = []
        self._callback_counter = 0

        if callback:
            self.add_callback(callback)
        if connection_callback:
            self.connection_callbacks.append(connection_callback)
            connection_callback(pvname=pvname, conn=True, pv=self)

    @property
    def connected(self):
        return self._connected

    def wait_for_connection(self, timeout=None):
        return self._connected

    def get(
        self,
        count=None,
        as_string=False,
        as_numpy=True,
        timeout=None,
        with_ctrlvars=False,
        use_monitor=None,
    ):
        return self._get_value

    def put(
        self,
        value,
        wait=True,
        timeout=None,
        use_complete=False,
        callback=None,
        callback_data=None,
    ):
        self._get_value = value

        for cb in self.callbacks.values():
            try:
                cb(pvname=self.pvname, value=value, timestamp=None)
            except Exception:
                pass

        return self._put_return

    def add_callback(self, callback, index=None, **kwargs):
        """Add a callback function."""
        if index is None:
            index = self._callback_counter
            self._callback_counter += 1
        self.callbacks[index] = callback

        try:
            callback(pvname=self.pvname, value=self._get_value, timestamp=None)
        except Exception:
            pass

        return index

    def remove_callback(self, index):
        """Remove a specific callback."""
        self.callbacks.pop(index, None)

    def clear_callbacks(self):
        """Clear all callbacks - required by PyDM."""
        self.callbacks.clear()
        self.connection_callbacks.clear()

    def disconnect(self):
        """Disconnect the PV."""
        self._connected = False
        self.clear_callbacks()


class FakeCASeverityException(Exception):
    """Fake CASeverityException."""

    pass


def fake_with_initial_context(func):
    """Fake decorator for withInitialContext."""
    return func


# ============================================================================
# Logging Fixtures
# ============================================================================


@pytest.fixture(autouse=True)
def suppress_logging():
    """Suppress all logging output during tests."""
    logging.disable(logging.CRITICAL)
    yield
    logging.disable(logging.NOTSET)


class MockHandler:
    """A mock handler that mimics logging.Handler without creating files."""

    def __init__(self, *args, **kwargs):
        import threading

        self.level = logging.NOTSET
        self.filters = []
        self.lock = threading.RLock()
        self._name = None
        self.formatter = None
        self.stream = None
        self.baseFilename = "/dev/null"
        self.mode = "a"

    @property
    def name(self):
        return self._name

    @name.setter
    def name(self, value):
        self._name = value

    def setLevel(self, level):
        self.level = level

    def setFormatter(self, formatter):
        self.formatter = formatter

    def addFilter(self, filter):
        self.filters.append(filter)

    def removeFilter(self, filter):
        if filter in self.filters:
            self.filters.remove(filter)

    def filter(self, record):
        return True

    def close(self):
        with self.lock:
            self.stream = None

    def emit(self, record):
        pass

    def shouldRollover(self, record):
        return False

    def _open(self):
        return StringIO()

    def handle(self, record):
        return True

    def flush(self):
        pass

    def format(self, record):
        return ""

    def acquire(self):
        self.lock.acquire()

    def release(self):
        self.lock.release()

    def handleError(self, record):
        pass

    def createLock(self):
        pass

    def set_name(self, name):
        self._name = name

    def __repr__(self):
        return f"<MockHandler at {id(self)}>"


@pytest.fixture(autouse=True)
def mock_log_files():
    """Prevent actual log file creation in all tests."""
    with (
        patch("logging.handlers.RotatingFileHandler", MockHandler),
        patch("logging.FileHandler", MockHandler),
    ):
        yield


@pytest.fixture(autouse=True)
def clear_logger_cache():
    """Clear logger cache between tests to avoid state pollution."""
    import sc_linac_physics.utils.logger

    sc_linac_physics.utils.logger._created_loggers.clear()

    for logger_name in list(logging.Logger.manager.loggerDict.keys()):
        logger = logging.getLogger(logger_name)
        logger.handlers.clear()
        logger.propagate = True

    yield

    sc_linac_physics.utils.logger._created_loggers.clear()


# ============================================================================
# Qt/GUI Fixtures
# ============================================================================


@pytest.fixture(scope="session", autouse=True)
def qapp_global():
    """Provide a global QApplication instance for all tests."""
    if not QApplication.instance():
        app = QApplication(sys.argv)
        yield app
        app.quit()
    else:
        yield QApplication.instance()


@pytest.fixture(scope="session", autouse=True)
def patch_pyqtgraph():
    """Patch PyQtGraph for Python 3.13 compatibility."""
    original_getattr = pg.PlotWidget.__getattr__

    def patched_getattr(self, attr):
        if attr == "autoRangeEnabled":
            return self.getViewBox().autoRangeEnabled
        return original_getattr(self, attr)

    pg.PlotWidget.__getattr__ = patched_getattr
    yield


@pytest.fixture
def mock_qt_app(monkeypatch):
    """Mock QApplication for GUI launchers."""

    class MockQApplication:
        def __init__(self, *args, **kwargs):
            pass

        def exec_(self):
            return 0

        def exec(self):
            return 0

    monkeypatch.setattr(
        "PyQt5.QtWidgets.QApplication", MockQApplication, raising=False
    )
    monkeypatch.setattr(
        "PyQt6.QtWidgets.QApplication", MockQApplication, raising=False
    )


# ============================================================================
# Installation & Script Fixtures
# ============================================================================


@pytest.fixture(scope="session")
def ensure_installed():
    """Ensure package is installed in editable mode."""
    subprocess.check_call(
        [sys.executable, "-m", "pip", "install", "-e", "."],
        stdout=subprocess.DEVNULL,
        stderr=subprocess.DEVNULL,
    )


@pytest.fixture
def all_script_names():
    """List of all expected console script names."""
    return [
        "sc-linac",
        "sc-srf-home",
        "sc-cavity",
        "sc-faults",
        "sc-fcount",
        "sc-quench",
        "sc-setup",
        "sc-q0",
        "sc-tune",
        "sc-setup-all",
        "sc-setup-linac",
        "sc-setup-cm",
        "sc-setup-cav",
        "sc-watcher",
        "sc-sim",
    ]<|MERGE_RESOLUTION|>--- conflicted
+++ resolved
@@ -13,308 +13,6 @@
 import pytest
 from qtpy.QtWidgets import QApplication
 
-<<<<<<< HEAD
-
-@pytest.fixture(autouse=True)
-def suppress_logging():
-    """Suppress all logging output during tests."""
-    # Disable all logging output
-    logging.disable(logging.CRITICAL)
-    yield
-    # Re-enable logging after test
-    logging.disable(logging.NOTSET)
-
-
-class MockHandler:
-    """A mock handler that mimics logging.Handler without creating files."""
-
-    def __init__(self, *args, **kwargs):
-        import threading
-
-        self.level = logging.NOTSET
-        self.filters = []
-        self.lock = threading.RLock()
-        self._name = None
-        self.formatter = None
-        self.stream = None
-        self._builtin_open = open
-        self.baseFilename = "/dev/null"
-        self.mode = "a"
-
-    @property
-    def name(self):
-        return self._name
-
-    @name.setter
-    def name(self, value):
-        self._name = value
-
-    def setLevel(self, level):
-        self.level = level
-
-    def setFormatter(self, formatter):
-        self.formatter = formatter
-
-    def addFilter(self, filter):
-        self.filters.append(filter)
-
-    def removeFilter(self, filter):
-        if filter in self.filters:
-            self.filters.remove(filter)
-
-    def filter(self, record):
-        return True
-
-    def close(self):
-        with self.lock:
-            self.stream = None
-
-    def emit(self, record):
-        # Don't actually write anything
-        pass
-
-    def shouldRollover(self, record):
-        # Never rollover in tests
-        return False
-
-    def _open(self):
-        # Return a mock file object instead of opening a real file
-        from io import StringIO
-
-        return StringIO()
-
-    def handle(self, record):
-        return True
-
-    def flush(self):
-        pass
-
-    def format(self, record):
-        return ""
-
-    def acquire(self):
-        self.lock.acquire()
-
-    def release(self):
-        self.lock.release()
-
-    def handleError(self, record):
-        pass
-
-    def createLock(self):
-        pass
-
-    def set_name(self, name):
-        self._name = name
-
-    def __repr__(self):
-        return f"<MockHandler at {id(self)}>"
-
-
-@pytest.fixture(autouse=True)
-def mock_log_files():
-    """Prevent actual log file creation in all tests."""
-    # Mock both RotatingFileHandler and regular FileHandler
-    with (
-        patch("logging.handlers.RotatingFileHandler", MockHandler),
-        patch("logging.FileHandler", MockHandler),
-    ):
-        yield
-
-
-@pytest.fixture(autouse=True)
-def clear_logger_cache():
-    """Clear logger cache between tests to avoid state pollution."""
-    import sc_linac_physics.utils.logger
-
-    sc_linac_physics.utils.logger._created_loggers.clear()
-
-    # Also clear all handlers from existing loggers
-    for logger_name in list(logging.Logger.manager.loggerDict.keys()):
-        logger = logging.getLogger(logger_name)
-        logger.handlers.clear()
-        logger.propagate = True
-
-    yield
-
-    sc_linac_physics.utils.logger._created_loggers.clear()
-
-
-@pytest.fixture(autouse=True)
-def prevent_log_file_creation():
-    """Prevent log file creation by mocking Path operations for log files."""
-    original_path_mkdir = Path.mkdir
-    original_path_open = Path.open
-
-    def mock_mkdir(self, mode=0o777, parents=False, exist_ok=False):
-        # If it's a logs directory, pretend it was created
-        if "log" in str(self).lower():
-            return None
-        return original_path_mkdir(
-            self, mode=mode, parents=parents, exist_ok=exist_ok
-        )
-
-    def mock_open(self, mode="r", *args, **kwargs):
-        # If it's a log file, return a mock file object
-        if "log" in str(self).lower() or str(self).endswith(".log"):
-            mock_file = Mock()
-            mock_file.__enter__ = Mock(return_value=mock_file)
-            mock_file.__exit__ = Mock(return_value=None)
-            mock_file.write = Mock()
-            mock_file.read = Mock(return_value="")
-            mock_file.flush = Mock()
-            mock_file.close = Mock()
-            return mock_file
-        return original_path_open(self, mode=mode, *args, **kwargs)
-
-    with (
-        patch.object(Path, "mkdir", mock_mkdir),
-        patch.object(Path, "open", mock_open),
-    ):
-        yield
-
-
-class FakeEPICS_PV:
-    """Fake EPICS PV for testing - mimics the interface"""
-
-    def __init__(
-        self,
-        pvname,
-        connection_timeout=None,
-        callback=None,
-        form="time",
-        verbose=False,
-        auto_monitor=True,
-        count=None,
-        connection_callback=None,
-        access_callback=None,
-    ):
-        self.pvname = pvname
-        self._connected = True
-        self._get_value = 42.0
-        self._put_return = 1
-        self.severity = 0  # EPICS_NO_ALARM_VAL
-        self.auto_monitor = auto_monitor
-
-        # Add callback storage
-        self.callbacks = {}
-        self.connection_callbacks = []
-        self._callback_counter = 0
-
-        # Store callbacks if provided
-        if callback:
-            self.add_callback(callback)
-        if connection_callback:
-            self.connection_callbacks.append(connection_callback)
-            # Trigger connection callback immediately
-            connection_callback(pvname=pvname, conn=True, pv=self)
-
-    @property
-    def connected(self):
-        return self._connected
-
-    def wait_for_connection(self, timeout=None):
-        return self._connected
-
-    def get(
-        self,
-        count=None,
-        as_string=False,
-        as_numpy=True,
-        timeout=None,
-        with_ctrlvars=False,
-        use_monitor=None,
-    ):
-        return self._get_value
-
-    def put(
-        self,
-        value,
-        wait=True,
-        timeout=None,
-        use_complete=False,
-        callback=None,
-        callback_data=None,
-    ):
-        self._get_value = value
-
-        # Trigger callbacks when value changes
-        for cb in self.callbacks.values():
-            try:
-                cb(pvname=self.pvname, value=value, timestamp=None)
-            except Exception:
-                pass  # Silently ignore callback errors in tests
-
-        return self._put_return
-
-    def add_callback(self, callback, index=None, **kwargs):
-        """Add a callback function"""
-        if index is None:
-            index = self._callback_counter
-            self._callback_counter += 1
-        self.callbacks[index] = callback
-
-        # Immediately trigger callback with current value
-        try:
-            callback(pvname=self.pvname, value=self._get_value, timestamp=None)
-        except Exception:
-            pass  # Silently ignore callback errors
-
-        return index
-
-    def remove_callback(self, index):
-        """Remove a specific callback"""
-        if index in self.callbacks:
-            del self.callbacks[index]
-
-    def clear_callbacks(self):
-        """Clear all callbacks - REQUIRED by PyDM when disconnecting"""
-        self.callbacks.clear()
-        self.connection_callbacks.clear()
-
-    def disconnect(self):
-        """Disconnect the PV"""
-        self._connected = False
-        self.clear_callbacks()
-
-
-# Create fake epics exceptions
-class FakeCASeverityException(Exception):
-    """Fake CASeverityException"""
-
-    pass
-
-
-def fake_with_initial_context(func):
-    """Fake decorator for withInitialContext"""
-    return func
-
-
-def pytest_configure(config):
-    """
-    Pytest hook that runs before test collection.
-    Inject our fake EPICS module into sys.modules before any test imports happen.
-    """
-    # Create a fake epics module with all necessary attributes
-    fake_epics = MagicMock()
-    fake_epics.PV = FakeEPICS_PV
-
-    # Create fake epics.ca submodule
-    fake_epics_ca = MagicMock()
-    fake_epics_ca.CASeverityException = FakeCASeverityException
-    fake_epics_ca.withInitialContext = fake_with_initial_context
-
-    # Set up the ca attribute
-    fake_epics.ca = fake_epics_ca
-
-    # Inject into sys.modules
-    sys.modules["epics"] = fake_epics
-    sys.modules["epics.pv"] = fake_epics
-    sys.modules["epics.ca"] = fake_epics_ca
-
-
-# Mock filesystem operations BEFORE any imports that might use them
-=======
 # ============================================================================
 # Early Filesystem Mocking (BEFORE imports)
 # ============================================================================
@@ -323,7 +21,6 @@
 _TEMP_PHYSICS_DIR = Path(tempfile.gettempdir()) / "test_physics_home"
 _TEMP_PHYSICS_DIR.mkdir(parents=True, exist_ok=True)
 
->>>>>>> 8857ab78
 _original_os_mkdir = os.mkdir
 _original_os_makedirs = os.makedirs
 _original_open = builtins.open
@@ -361,17 +58,10 @@
 
 
 def _mock_os_mkdir(path, mode=0o777, *, dir_fd=None):
-<<<<<<< HEAD
-    """Mock os.mkdir to ignore /home/physics paths and log directories"""
-    path_str = str(path)
-    if "/home/physics" in path_str or "log" in path_str.lower():
-        # Silently succeed for /home/physics paths and log directories
-=======
     """Mock os.mkdir to handle /home/physics and log paths."""
     path_str = str(path)
 
     if _is_log_path(path_str):
->>>>>>> 8857ab78
         return
 
     if _is_physics_path(path_str):
@@ -399,28 +89,8 @@
 
 
 def _mock_open(file, mode="r", *args, **kwargs):
-<<<<<<< HEAD
-    """Mock open to redirect /home/physics to /tmp and ignore log files"""
-    file_str = str(file)
-
-    # If it's a log file, return a mock
-    if "log" in file_str.lower() or file_str.endswith(".log"):
-        mock_file = Mock()
-        mock_file.__enter__ = Mock(return_value=mock_file)
-        mock_file.__exit__ = Mock(return_value=None)
-        mock_file.write = Mock()
-        mock_file.read = Mock(return_value="")
-        mock_file.flush = Mock()
-        mock_file.close = Mock()
-        return mock_file
-
-    if "/home/physics" in file_str:
-        # Create a temp directory structure
-        import tempfile
-=======
     """Mock open to handle /home/physics and log files."""
     file_str = str(file)
->>>>>>> 8857ab78
 
     if _is_log_path(file_str):
         return _create_mock_file()
@@ -472,53 +142,6 @@
 Path.open = _mock_path_open
 
 
-<<<<<<< HEAD
-@pytest.fixture(autouse=True, scope="session")
-def setup_test_environment(tmp_path_factory):
-    """Set up test environment with redirected filesystem operations"""
-    temp_physics = tmp_path_factory.mktemp("physics_home")
-
-    # Update mocks to use the proper temp directory
-    def _better_os_mkdir(path, mode=0o777, *, dir_fd=None):
-        path_str = str(path)
-        if "log" in path_str.lower():
-            # Silently succeed for log paths
-            return
-        if "/home/physics" in path_str:
-            new_path = temp_physics / path_str.replace("/home/physics/", "")
-            new_path.parent.mkdir(parents=True, exist_ok=True)
-            if not new_path.exists():
-                return _original_os_mkdir(str(new_path), mode)
-            return
-        return _original_os_mkdir(path, mode, dir_fd=dir_fd)
-
-    def _better_open(file, mode="r", *args, **kwargs):
-        file_str = str(file)
-
-        # Mock log files
-        if "log" in file_str.lower() or file_str.endswith(".log"):
-            mock_file = Mock()
-            mock_file.__enter__ = Mock(return_value=mock_file)
-            mock_file.__exit__ = Mock(return_value=None)
-            mock_file.write = Mock()
-            mock_file.read = Mock(return_value="")
-            mock_file.flush = Mock()
-            mock_file.close = Mock()
-            return mock_file
-
-        if "/home/physics" in file_str:
-            new_file = temp_physics / file_str.replace("/home/physics/", "")
-            new_file.parent.mkdir(parents=True, exist_ok=True)
-            return _original_open(new_file, mode, *args, **kwargs)
-        return _original_open(file, mode, *args, **kwargs)
-
-    os.mkdir = _better_os_mkdir
-    builtins.open = _better_open
-
-    yield temp_physics
-
-    # Restore originals
-=======
 # ============================================================================
 # Environment Setup (runs before imports)
 # ============================================================================
@@ -541,7 +164,6 @@
 
 def pytest_unconfigure(config):
     """Restore original functions after all tests complete."""
->>>>>>> 8857ab78
     os.mkdir = _original_os_mkdir
     os.makedirs = _original_os_makedirs
     builtins.open = _original_open
