--- conflicted
+++ resolved
@@ -4,10 +4,6 @@
 
 from sc_linac_physics.utils.sc_linac.linac_utils import (
     SCLinacObject,
-<<<<<<< HEAD
-    AutoLinacObject,
-=======
->>>>>>> 6c8e0e67
     stepper_tol_factor,
     PulseError,
     StepperError,
@@ -293,229 +289,6 @@
         assert obj.pv_addr("LONG:SUFFIX:HERE") == "TEST:PREFIX:LONG:SUFFIX:HERE"
 
 
-<<<<<<< HEAD
-class TestAutoLinacObject:
-    """Test the AutoLinacObject class"""
-
-    @patch("sc_linac_physics.utils.sc_linac.linac_utils.PV")
-    def test_initialization(self, mock_pv_class):
-        """Test AutoLinacObject initialization"""
-
-        class ConcreteAutoLinacObject(AutoLinacObject):
-            @property
-            def pv_prefix(self):
-                return "TEST:AUTO:"
-
-        obj = ConcreteAutoLinacObject("SETUP")
-
-        # Test PV address construction
-        assert obj.abort_pv == "TEST:AUTO:AUTO:ABORT"
-        assert obj.start_pv == "TEST:AUTO:AUTO:SETUPSTRT"
-        assert obj.stop_pv == "TEST:AUTO:AUTO:fSETUPSTOP"  # Note the 'f' prefix
-        assert obj.progress_pv == "TEST:AUTO:AUTO:PROG"
-        assert obj.status_pv == "TEST:AUTO:AUTO:STATUS"
-        assert obj.status_msg_pv == "TEST:AUTO:AUTO:MSG"
-        assert obj.note_pv == "TEST:AUTO:AUTO:NOTE"
-
-    @patch("sc_linac_physics.utils.sc_linac.linac_utils.PV")
-    def test_pv_object_creation(self, mock_pv_class):
-        """Test that PV objects are created lazily"""
-
-        class ConcreteAutoLinacObject(AutoLinacObject):
-            @property
-            def pv_prefix(self):
-                return "TEST:AUTO:"
-
-        obj = ConcreteAutoLinacObject("SETUP")
-
-        # Initially, PV objects should be None
-        assert obj._abort_pv_obj is None
-        assert obj._status_pv_obj is None
-        assert obj._progress_pv_obj is None
-
-        # Accessing properties should create PV objects
-        mock_pv_instance = Mock()
-        mock_pv_class.return_value = mock_pv_instance
-
-        abort_pv_obj = obj.abort_pv_obj
-        assert mock_pv_class.called
-        assert abort_pv_obj == mock_pv_instance
-
-        # Second access should return the same object
-        abort_pv_obj_2 = obj.abort_pv_obj
-        assert abort_pv_obj == abort_pv_obj_2
-
-    @patch("sc_linac_physics.utils.sc_linac.linac_utils.PV")
-    def test_status_property(self, mock_pv_class):
-        """Test status property getter and setter"""
-
-        class ConcreteAutoLinacObject(AutoLinacObject):
-            @property
-            def pv_prefix(self):
-                return "TEST:AUTO:"
-
-        obj = ConcreteAutoLinacObject("SETUP")
-
-        mock_pv_instance = Mock()
-        mock_pv_instance.get.return_value = 1
-        mock_pv_class.return_value = mock_pv_instance
-
-        # Test getter
-        status = obj.status
-        assert status == 1
-        mock_pv_instance.get.assert_called_once()
-
-        # Test setter
-        obj.status = 3
-        mock_pv_instance.put.assert_called_once_with(3)
-
-    @patch("sc_linac_physics.utils.sc_linac.linac_utils.PV")
-    def test_script_is_running(self, mock_pv_class):
-        """Test script_is_running property"""
-
-        class ConcreteAutoLinacObject(AutoLinacObject):
-            @property
-            def pv_prefix(self):
-                return "TEST:AUTO:"
-
-        obj = ConcreteAutoLinacObject("SETUP")
-
-        mock_pv_instance = Mock()
-        mock_pv_class.return_value = mock_pv_instance
-
-        # Test when status equals STATUS_RUNNING_VALUE (1)
-        mock_pv_instance.get.return_value = STATUS_RUNNING_VALUE  # Should be 1
-        assert obj.script_is_running is True
-
-        # Test when status doesn't equal STATUS_RUNNING_VALUE
-        mock_pv_instance.get.return_value = STATUS_READY_VALUE  # Should be 0
-        assert obj.script_is_running is False
-
-        # Test with another different value
-        mock_pv_instance.get.return_value = STATUS_ERROR_VALUE  # Should be 2
-        assert obj.script_is_running is False
-
-    @patch("sc_linac_physics.utils.sc_linac.linac_utils.PV")
-    def test_progress_property(self, mock_pv_class):
-        """Test progress property getter and setter"""
-
-        class ConcreteAutoLinacObject(AutoLinacObject):
-            @property
-            def pv_prefix(self):
-                return "TEST:AUTO:"
-
-        obj = ConcreteAutoLinacObject("SETUP")
-
-        mock_pv_instance = Mock()
-        mock_pv_instance.get.return_value = 45.5
-        mock_pv_class.return_value = mock_pv_instance
-
-        # Test getter
-        progress = obj.progress
-        assert progress == 45.5
-
-        # Test setter
-        obj.progress = 67.8
-        mock_pv_instance.put.assert_called_with(67.8)
-
-    @patch("sc_linac_physics.utils.sc_linac.linac_utils.PV")
-    @patch("builtins.print")
-    def test_status_message_property(self, mock_print, mock_pv_class):
-        """Test status_message property getter and setter"""
-
-        class ConcreteAutoLinacObject(AutoLinacObject):
-            @property
-            def pv_prefix(self):
-                return "TEST:AUTO:"
-
-        obj = ConcreteAutoLinacObject("SETUP")
-
-        mock_pv_instance = Mock()
-        mock_pv_instance.get.return_value = "Test message"
-        mock_pv_class.return_value = mock_pv_instance
-
-        # Test getter
-        message = obj.status_message
-        assert message == "Test message"
-
-        # Test setter (should also print)
-        obj.status_message = "New status"
-        mock_pv_instance.put.assert_called_with("New status")
-        mock_print.assert_called_with("New status")
-
-    @patch("sc_linac_physics.utils.sc_linac.linac_utils.PV")
-    def test_abort_functionality(self, mock_pv_class):
-        """Test abort-related functionality"""
-
-        class ConcreteAutoLinacObject(AutoLinacObject):
-            @property
-            def pv_prefix(self):
-                return "TEST:AUTO:"
-
-        obj = ConcreteAutoLinacObject("SETUP")
-
-        mock_pv_instance = Mock()
-        mock_pv_class.return_value = mock_pv_instance
-
-        # Test abort_requested when abort is False
-        mock_pv_instance.get.return_value = 0
-        assert obj.abort_requested is False
-
-        # Test abort_requested when abort is True
-        mock_pv_instance.get.return_value = 1
-        assert obj.abort_requested is True
-
-        # Test trigger_abort
-        obj.trigger_abort()
-        mock_pv_instance.put.assert_called_with(1)
-
-    @patch("sc_linac_physics.utils.sc_linac.linac_utils.PV")
-    def test_start_and_stop_triggers(self, mock_pv_class):
-        """Test start and stop trigger functionality"""
-
-        class ConcreteAutoLinacObject(AutoLinacObject):
-            @property
-            def pv_prefix(self):
-                return "TEST:AUTO:"
-
-        obj = ConcreteAutoLinacObject("SETUP")
-
-        mock_start_pv = Mock()
-        mock_stop_pv = Mock()
-
-        def pv_side_effect(addr):
-            if "STRT" in addr:
-                return mock_start_pv
-            elif "STOP" in addr:
-                return mock_stop_pv
-            return Mock()
-
-        mock_pv_class.side_effect = pv_side_effect
-
-        # Test trigger_start
-        obj.trigger_start()
-        mock_start_pv.put.assert_called_with(1)
-
-        # Test trigger_stop
-        obj.trigger_stop()
-        mock_stop_pv.put.assert_called_with(1)
-
-    def test_clear_abort_not_implemented(self):
-        """Test that clear_abort raises NotImplementedError"""
-
-        class ConcreteAutoLinacObject(AutoLinacObject):
-            @property
-            def pv_prefix(self):
-                return "TEST:AUTO:"
-
-        obj = ConcreteAutoLinacObject("SETUP")
-
-        with pytest.raises(NotImplementedError):
-            obj.clear_abort()
-
-
-=======
->>>>>>> 6c8e0e67
 class TestCalculatedConstants:
     """Test calculated constants and derived values"""
 
@@ -575,70 +348,6 @@
         yield pv_instance
 
 
-<<<<<<< HEAD
-@pytest.fixture
-def concrete_auto_linac_object():
-    """Fixture providing a concrete AutoLinacObject for testing"""
-
-    class TestAutoLinacObject(AutoLinacObject):
-        @property
-        def pv_prefix(self):
-            return "TEST:LINAC:"
-
-    return TestAutoLinacObject("SETUP")
-
-
-class TestIntegration:
-    """Integration tests using fixtures"""
-
-    def test_auto_linac_object_full_workflow(
-        self, mock_pv, concrete_auto_linac_object
-    ):
-        """Test a complete workflow with AutoLinacObject"""
-        obj = concrete_auto_linac_object
-
-        # Test initial state
-        mock_pv.get.return_value = 0
-        assert not obj.abort_requested
-
-        # Test starting a process
-        obj.trigger_start()
-        mock_pv.put.assert_called_with(1)
-
-        # Test setting status
-        mock_pv.reset_mock()  # Clear previous calls
-        obj.status = STATUS_RUNNING_VALUE
-        mock_pv.put.assert_called_with(STATUS_RUNNING_VALUE)
-
-        # Test setting progress
-        mock_pv.reset_mock()  # Clear previous calls
-        obj.progress = 50.0
-        mock_pv.put.assert_called_with(50.0)
-
-        # Test aborting
-        mock_pv.reset_mock()  # Clear previous calls
-        obj.trigger_abort()
-        mock_pv.put.assert_called_with(1)
-
-    def test_auto_linac_object_status_workflow(
-        self, mock_pv, concrete_auto_linac_object
-    ):
-        """Test status-related workflow"""
-        obj = concrete_auto_linac_object
-
-        # Test status message
-        mock_pv.get.return_value = "Initial message"
-        assert obj.status_message == "Initial message"
-
-        # Test setting new status message
-        with patch("builtins.print") as mock_print:
-            obj.status_message = "New status message"
-            mock_pv.put.assert_called_with("New status message")
-            mock_print.assert_called_with("New status message")
-
-
-=======
->>>>>>> 6c8e0e67
 class TestDataStructureIntegrity:
     """Test the integrity and consistency of data structures"""
 
