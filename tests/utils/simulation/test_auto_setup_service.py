from unittest.mock import patch, AsyncMock

import pytest
from caproto.server import PVGroup

from sc_linac_physics.utils.simulation.auto_setup_service import (
    AutoSetupPVGroup,
    AutoSetupCMPVGroup,
    AutoSetupLinacPVGroup,
    AutoSetupGlobalPVGroup,
    AutoSetupCavityPVGroup,
)

# Make sure pytest-asyncio is configured
pytest_plugins = ("pytest_asyncio",)


@pytest.fixture
def base_auto_setup():
    """Create a base AutoSetupPVGroup instance for testing."""
    return AutoSetupPVGroup("TEST:", ["arg1", "arg2"])


@pytest.fixture
def cm_auto_setup():
    """Create an AutoSetupCMPVGroup instance for testing."""
    return AutoSetupCMPVGroup("TEST:CM01:", "01")


@pytest.fixture
def linac_auto_setup():
    """Create an AutoSetupLinacPVGroup instance for testing."""
    return AutoSetupLinacPVGroup("TEST:L1B:", 1)


@pytest.fixture
def global_auto_setup():
    """Create an AutoSetupGlobalPVGroup instance for testing."""
    return AutoSetupGlobalPVGroup("TEST:SYS:")


@pytest.fixture
def cavity_auto_setup():
    """Create an AutoSetupCavityPVGroup instance for testing."""
    return AutoSetupCavityPVGroup("TEST:CM01:10:", "01", 1)


@pytest.fixture
def mock_subprocess():
    """Create a properly configured subprocess mock."""
    mock_process = AsyncMock()
    mock_process.wait = AsyncMock(return_value=0)
    mock_process.returncode = 0
    return mock_process


class TestAutoSetupPVGroupBase:
    """Test the base AutoSetupPVGroup class."""

    def test_inheritance(self, base_auto_setup):
        """Test that AutoSetupPVGroup inherits from PVGroup."""
        assert isinstance(base_auto_setup, PVGroup)
        assert isinstance(base_auto_setup, AutoSetupPVGroup)

    def test_initialization(self, base_auto_setup):
        """Test AutoSetupPVGroup initialization."""
        assert base_auto_setup.prefix == "TEST:AUTO:"
        assert base_auto_setup.script_args == ["arg1", "arg2"]

    def test_initialization_no_args(self):
        """Test AutoSetupPVGroup initialization without script args."""
        group = AutoSetupPVGroup("TEST:")
        assert group.prefix == "TEST:AUTO:"
        assert group.script_args is None

    def test_property_defaults(self, base_auto_setup):
        """Test default property values."""
        # Boolean enum properties should default to False (0)
        assert base_auto_setup.setup_start.value == 0
        assert base_auto_setup.setup_stop.value == 0
        assert base_auto_setup.setup_status.value == 0
        assert base_auto_setup.setup_timestamp.value == 0
        assert base_auto_setup.off_start.value == 0
        assert base_auto_setup.off_stop.value == 0
        assert base_auto_setup.off_status.value == 0
        assert base_auto_setup.off_timestamp.value == 0

        # Request properties with explicit defaults
        assert base_auto_setup.ssa_cal.value == 1  # True
        assert base_auto_setup.tune.value == 1  # True
        assert base_auto_setup.cav_char.value == 1  # True
        assert base_auto_setup.ramp.value == 1  # True

        # Abort should default to no request
        assert base_auto_setup.abort.value == 0

    def test_property_functionality(self, base_auto_setup):
        """Test that properties have correct functionality rather than exact types."""
        # Test that all properties have value attribute and can be accessed
        bool_like_props = [
            base_auto_setup.setup_start,
            base_auto_setup.setup_stop,
            base_auto_setup.setup_status,
            base_auto_setup.setup_timestamp,
            base_auto_setup.ssa_cal,
            base_auto_setup.off_start,
            base_auto_setup.off_stop,
            base_auto_setup.off_status,
            base_auto_setup.off_timestamp,
        ]

        for prop in bool_like_props:
            assert hasattr(prop, "value")
            assert isinstance(prop.value, (int, bool))
            assert hasattr(prop, "write")
            assert hasattr(prop, "pvname")

        # Test enum-like properties
        enum_like_props = [
            base_auto_setup.tune,
            base_auto_setup.cav_char,
            base_auto_setup.ramp,
            base_auto_setup.abort,
        ]

        for prop in enum_like_props:
            assert hasattr(prop, "value")
            assert isinstance(prop.value, (int, str))
            assert hasattr(prop, "write")
            assert hasattr(prop, "pvname")

        # Test char property
        assert hasattr(base_auto_setup.note, "value")
        assert isinstance(base_auto_setup.note.value, str)
        assert hasattr(base_auto_setup.note, "write")
        assert hasattr(base_auto_setup.note, "pvname")

    def test_pv_names(self, base_auto_setup):
        """Test that PV names are correctly set."""
        expected_names = {
            "SETUPSTRT": base_auto_setup.setup_start,
            "SETUPSTOP": base_auto_setup.setup_stop,
            "SETUPSTS": base_auto_setup.setup_status,
            "SETUPTS": base_auto_setup.setup_timestamp,
            "SETUP_SSAREQ": base_auto_setup.ssa_cal,
            "SETUP_TUNEREQ": base_auto_setup.tune,
            "SETUP_CHARREQ": base_auto_setup.cav_char,
            "SETUP_RAMPREQ": base_auto_setup.ramp,
            "OFFSTRT": base_auto_setup.off_start,
            "OFFSTOP": base_auto_setup.off_stop,
            "OFFSTS": base_auto_setup.off_status,
            "OFFTS": base_auto_setup.off_timestamp,
            "NOTE": base_auto_setup.note,
            "ABORT": base_auto_setup.abort,
        }

        for expected_name, prop in expected_names.items():
            assert expected_name in prop.pvname

    def test_abort_enum_strings(self, base_auto_setup):
        """Test abort property enum strings."""
        # Check if the property has enum_strings attribute
        if hasattr(base_auto_setup.abort, "enum_strings"):
            abort_strings = base_auto_setup.abort.enum_strings
            assert "No abort request" in abort_strings
            assert "Abort request" in abort_strings
            assert len(abort_strings) == 2

    def test_note_default_value(self, base_auto_setup):
        """Test note property default value."""
        expected_note = "This is as long of a sentence as I can type in order to test wrapping"
        assert base_auto_setup.note.value == expected_note

    def test_abstract_methods_not_implemented(self, base_auto_setup):
        """Test that abstract methods raise NotImplementedError."""
        with pytest.raises(NotImplementedError):
            base_auto_setup.trigger_setup_script()

        with pytest.raises(NotImplementedError):
            base_auto_setup.trigger_shutdown_script()

<<<<<<< HEAD
    def test_srf_root_dir_configuration(self):
        """Test SRF_ROOT_DIR environment variable handling."""
        # Test default value
        assert AutoSetupPVGroup.srf_root_dir == os.getenv(
            "SRF_ROOT_DIR", os.path.expanduser("~/sc_linac_physics")
        )

        # Test launcher_dir construction
        expected_launcher_dir = os.path.join(
            AutoSetupPVGroup.srf_root_dir, "applications/auto_setup/launcher"
        )
        assert AutoSetupPVGroup.launcher_dir == expected_launcher_dir

=======
>>>>>>> f0da18fb
    def test_property_types_general(self, base_auto_setup):
        """Test that properties have expected caproto-like characteristics."""
        all_props = [
            base_auto_setup.setup_start,
            base_auto_setup.setup_stop,
            base_auto_setup.setup_status,
            base_auto_setup.setup_timestamp,
            base_auto_setup.ssa_cal,
            base_auto_setup.tune,
            base_auto_setup.cav_char,
            base_auto_setup.ramp,
            base_auto_setup.off_start,
            base_auto_setup.off_stop,
            base_auto_setup.off_status,
            base_auto_setup.off_timestamp,
            base_auto_setup.note,
            base_auto_setup.abort,
        ]

        for prop in all_props:
            # All properties should have these basic caproto characteristics
            assert hasattr(prop, "value")
            assert hasattr(prop, "pvname")
            assert hasattr(prop, "write")

            # Check that the property type makes sense
            type_name = type(prop).__name__
            assert any(
                x in type_name for x in ["Pvproperty", "Property", "Channel"]
            )


class TestAutoSetupPutterMethods:
    """Test putter methods for AutoSetupPVGroup."""

    @pytest.mark.asyncio
    async def test_setup_start_putter(self, base_auto_setup):
        """Test setup_start putter method."""
        with patch.object(
            base_auto_setup, "trigger_setup_script", new_callable=AsyncMock
        ) as mock_trigger:
            await base_auto_setup.setup_start.putter(None, 1)
            mock_trigger.assert_called_once()

    @pytest.mark.asyncio
    async def test_off_start_putter(self, base_auto_setup):
        """Test off_start putter method."""
        with patch.object(
            base_auto_setup, "trigger_shutdown_script", new_callable=AsyncMock
        ) as mock_trigger:
            await base_auto_setup.off_start.putter(None, 1)
            mock_trigger.assert_called_once()


class TestAutoSetupCMPVGroup:
    """Test AutoSetupCMPVGroup class."""

    def test_inheritance(self, cm_auto_setup):
        """Test that AutoSetupCMPVGroup inherits from AutoSetupPVGroup."""
        assert isinstance(cm_auto_setup, AutoSetupPVGroup)
        assert isinstance(cm_auto_setup, AutoSetupCMPVGroup)

    def test_initialization(self, cm_auto_setup):
        """Test AutoSetupCMPVGroup initialization."""
        assert cm_auto_setup.prefix == "TEST:CM01:AUTO:"
        assert cm_auto_setup.cm_name == "01"

    @pytest.mark.asyncio
    async def test_trigger_setup_script(self, cm_auto_setup, mock_subprocess):
        """Test CM setup script triggering."""
        with patch(
            "sc_linac_physics.utils.simulation.auto_setup_service.create_subprocess_exec",
            return_value=mock_subprocess,
        ) as mock_create:
            await cm_auto_setup.trigger_setup_script()

            mock_create.assert_called_once_with(
                "sc-setup-cm",
                "-cm=01",
            )

    @pytest.mark.asyncio
    async def test_trigger_shutdown_script(
        self, cm_auto_setup, mock_subprocess
    ):
        """Test CM shutdown script triggering."""
        with patch(
            "sc_linac_physics.utils.simulation.auto_setup_service.create_subprocess_exec",
            return_value=mock_subprocess,
        ) as mock_create:
            await cm_auto_setup.trigger_shutdown_script()

            mock_create.assert_called_once_with(
                "sc-setup-cm",
                "-cm=01",
                "-off",
            )

    @pytest.mark.asyncio
    async def test_setup_integration(self, cm_auto_setup):
        """Test integration of setup start with CM script."""
        with patch.object(
            cm_auto_setup, "trigger_setup_script", new_callable=AsyncMock
        ) as mock_trigger:
            await cm_auto_setup.setup_start.putter(None, 1)
            mock_trigger.assert_called_once()


class TestAutoSetupLinacPVGroup:
    """Test AutoSetupLinacPVGroup class."""

    def test_inheritance(self, linac_auto_setup):
        """Test that AutoSetupLinacPVGroup inherits from AutoSetupPVGroup."""
        assert isinstance(linac_auto_setup, AutoSetupPVGroup)
        assert isinstance(linac_auto_setup, AutoSetupLinacPVGroup)

    def test_initialization(self, linac_auto_setup):
        """Test AutoSetupLinacPVGroup initialization."""
        assert linac_auto_setup.prefix == "TEST:L1B:AUTO:"
        assert linac_auto_setup.linac_idx == 1

    @pytest.mark.asyncio
    async def test_trigger_setup_script(
        self, linac_auto_setup, mock_subprocess
    ):
        """Test linac setup script triggering."""
        with patch(
            "sc_linac_physics.utils.simulation.auto_setup_service.create_subprocess_exec",
            return_value=mock_subprocess,
        ) as mock_create:
            await linac_auto_setup.trigger_setup_script()

            mock_create.assert_called_once_with(
                "sc-setup-linac",
                "-l=1",
            )

    @pytest.mark.asyncio
    async def test_trigger_shutdown_script(
        self, linac_auto_setup, mock_subprocess
    ):
        """Test linac shutdown script triggering."""
        with patch(
            "sc_linac_physics.utils.simulation.auto_setup_service.create_subprocess_exec",
            return_value=mock_subprocess,
        ) as mock_create:
            await linac_auto_setup.trigger_shutdown_script()

            mock_create.assert_called_once_with(
                "sc-setup-linac",
                "-l=1",
                "-off",
            )

    def test_different_linac_indices(self):
        """Test AutoSetupLinacPVGroup with different linac indices."""
        test_cases = [0, 1, 2, 3]

        for idx in test_cases:
            group = AutoSetupLinacPVGroup(f"TEST:L{idx}:", idx)
            assert group.linac_idx == idx
            assert group.prefix == f"TEST:L{idx}:AUTO:"


class TestAutoSetupGlobalPVGroup:
    """Test AutoSetupGlobalPVGroup class."""

    def test_inheritance(self, global_auto_setup):
        """Test that AutoSetupGlobalPVGroup inherits from AutoSetupPVGroup."""
        assert isinstance(global_auto_setup, AutoSetupPVGroup)
        assert isinstance(global_auto_setup, AutoSetupGlobalPVGroup)

    def test_initialization(self, global_auto_setup):
        """Test AutoSetupGlobalPVGroup initialization."""
        assert global_auto_setup.prefix == "TEST:SYS:AUTO:"

    @pytest.mark.asyncio
    async def test_trigger_setup_script(
        self, global_auto_setup, mock_subprocess
    ):
        """Test global setup script triggering."""
        with patch(
            "sc_linac_physics.utils.simulation.auto_setup_service.create_subprocess_exec",
            return_value=mock_subprocess,
        ) as mock_create:
            await global_auto_setup.trigger_setup_script()

            mock_create.assert_called_once_with("sc-setup-all")

    @pytest.mark.asyncio
    async def test_trigger_shutdown_script(
        self, global_auto_setup, mock_subprocess
    ):
        """Test global shutdown script triggering."""
        with patch(
            "sc_linac_physics.utils.simulation.auto_setup_service.create_subprocess_exec",
            return_value=mock_subprocess,
        ) as mock_create:
            await global_auto_setup.trigger_shutdown_script()

            mock_create.assert_called_once_with(
                "sc-setup-all",
                "-off",
            )


class TestAutoSetupCavityPVGroup:
    """Test AutoSetupCavityPVGroup class."""

    def test_inheritance(self, cavity_auto_setup):
        """Test that AutoSetupCavityPVGroup inherits from AutoSetupPVGroup."""
        assert isinstance(cavity_auto_setup, AutoSetupPVGroup)
        assert isinstance(cavity_auto_setup, AutoSetupCavityPVGroup)

    def test_initialization(self, cavity_auto_setup):
        """Test AutoSetupCavityPVGroup initialization."""
        assert cavity_auto_setup.prefix == "TEST:CM01:10:AUTO:"
        assert cavity_auto_setup.cm_name == "01"
        assert cavity_auto_setup.cav_num == 1

    def test_additional_properties(self, cavity_auto_setup):
        """Test additional properties specific to cavity auto-setup."""
        # Test progress property
        assert hasattr(cavity_auto_setup, "progress")
        assert cavity_auto_setup.progress.value == 0.0

        # Test status property
        assert hasattr(cavity_auto_setup, "status")
        assert cavity_auto_setup.status.value == 0  # "Ready"

        # Test status message
        assert hasattr(cavity_auto_setup, "status_message")
        assert cavity_auto_setup.status_message.value == "Ready"

        # Test timestamp
        assert hasattr(cavity_auto_setup, "time_stamp")
        assert isinstance(cavity_auto_setup.time_stamp.value, str)

    def test_status_enum_strings(self, cavity_auto_setup):
        """Test status property enum strings."""
        if hasattr(cavity_auto_setup.status, "enum_strings"):
            status_strings = cavity_auto_setup.status.enum_strings
            assert "Ready" in status_strings
            assert "Running" in status_strings
            assert "Error" in status_strings
            assert len(status_strings) == 3

    def test_timestamp_format(self, cavity_auto_setup):
        """Test timestamp format."""
        timestamp = cavity_auto_setup.time_stamp.value
        # Should be in format MM/DD/YY HH:MM:SS.ffffff
        import re

        pattern = r"\d{2}/\d{2}/\d{2} \d{2}:\d{2}:\d{2}\.\d+"
        assert re.match(
            pattern, timestamp
        ), f"Timestamp {timestamp} doesn't match expected format"

    def test_cavity_specific_pv_names(self, cavity_auto_setup):
        """Test PV names specific to cavity auto-setup."""
        assert "PROG" in cavity_auto_setup.progress.pvname
        assert "STATUS" in cavity_auto_setup.status.pvname
        assert "MSG" in cavity_auto_setup.status_message.pvname
        assert "TS" in cavity_auto_setup.time_stamp.pvname

    @pytest.mark.asyncio
    async def test_status_putter_with_int(self, cavity_auto_setup):
        """Test status putter with integer value."""
        with patch.object(
            cavity_auto_setup.status_sevr, "write", new_callable=AsyncMock
        ) as mock_write:
            await cavity_auto_setup.status.putter(None, 1)  # Running
            mock_write.assert_called_once_with(1)

    @pytest.mark.asyncio
    async def test_status_putter_with_string(self, cavity_auto_setup):
        """Test status putter with string value."""
        with patch.object(
            cavity_auto_setup.status_sevr, "write", new_callable=AsyncMock
        ) as mock_write:
            await cavity_auto_setup.status.putter(None, "Error")
            mock_write.assert_called_once_with(
                2
            )  # Index of "Error" in enum list

    @pytest.mark.asyncio
    async def test_status_putter_all_values(self, cavity_auto_setup):
        """Test status putter with all possible values."""
        test_cases = [
            ("Ready", 0),
            ("Running", 1),
            ("Error", 2),
            (0, 0),
            (1, 1),
            (2, 2),
        ]

        for input_value, expected_output in test_cases:
            with patch.object(
                cavity_auto_setup.status_sevr, "write", new_callable=AsyncMock
            ) as mock_write:
                await cavity_auto_setup.status.putter(None, input_value)
                mock_write.assert_called_once_with(expected_output)

    @pytest.mark.asyncio
    async def test_trigger_setup_script(
        self, cavity_auto_setup, mock_subprocess
    ):
        """Test cavity setup script triggering."""
        with patch(
            "sc_linac_physics.utils.simulation.auto_setup_service.create_subprocess_exec",
            return_value=mock_subprocess,
        ) as mock_create:
            await cavity_auto_setup.trigger_setup_script()

            mock_create.assert_called_once_with(
                "sc-setup-cav",
                "-cm=01",
                "-cav=1",
            )

    @pytest.mark.asyncio
    async def test_trigger_shutdown_script(
        self, cavity_auto_setup, mock_subprocess
    ):
        """Test cavity shutdown script triggering."""
        with patch(
            "sc_linac_physics.utils.simulation.auto_setup_service.create_subprocess_exec",
            return_value=mock_subprocess,
        ) as mock_create:
            await cavity_auto_setup.trigger_shutdown_script()

            mock_create.assert_called_once_with(
                "sc-setup-cav",
                "-cm=01",
                "-cav=1",
                "-off",
            )

    def test_different_cavity_configurations(self):
        """Test AutoSetupCavityPVGroup with different CM and cavity numbers."""
        test_cases = [("01", 1), ("02", 8), ("H1", 4), ("25", 5)]

        for cm_name, cav_num in test_cases:
            group = AutoSetupCavityPVGroup(
                f"TEST:CM{cm_name}:{cav_num}0:", cm_name, cav_num
            )
            assert group.cm_name == cm_name
            assert group.cav_num == cav_num
            assert group.prefix == f"TEST:CM{cm_name}:{cav_num}0:AUTO:"


class TestSubprocessIntegration:
    """Test subprocess execution integration."""

    @pytest.mark.asyncio
    async def test_subprocess_error_handling(self):
        """Test subprocess execution with errors."""
        cm_group = AutoSetupCMPVGroup("TEST:", "01")

        # Mock subprocess that raises an exception
        with patch(
            "sc_linac_physics.utils.simulation.auto_setup_service.create_subprocess_exec",
            side_effect=OSError("Script not found"),
        ):
            with pytest.raises(OSError):
                await cm_group.trigger_setup_script()


class TestErrorHandling:
    """Test error handling and edge cases."""

    @pytest.mark.asyncio
    async def test_invalid_status_string(self, cavity_auto_setup):
        """Test status putter with invalid string value."""
        with patch.object(
            cavity_auto_setup.status_sevr, "write", new_callable=AsyncMock
        ):
            with pytest.raises(ValueError):
                await cavity_auto_setup.status.putter(None, "InvalidStatus")

    def test_property_access(self, base_auto_setup):
        """Test that all properties are accessible."""
        properties = [
            "setup_start",
            "setup_stop",
            "setup_status",
            "setup_timestamp",
            "ssa_cal",
            "tune",
            "cav_char",
            "ramp",
            "off_start",
            "off_stop",
            "off_status",
            "off_timestamp",
            "note",
            "abort",
        ]

        for prop_name in properties:
            assert hasattr(base_auto_setup, prop_name)
            prop = getattr(base_auto_setup, prop_name)
            assert hasattr(prop, "value")
            assert hasattr(prop, "pvname")

    def test_cavity_additional_properties(self, cavity_auto_setup):
        """Test cavity-specific additional properties."""
        additional_props = [
            "progress",
            "status_sevr",
            "status",
            "status_message",
            "time_stamp",
        ]

        for prop_name in additional_props:
            assert hasattr(cavity_auto_setup, prop_name)
            if (
                prop_name != "status_sevr"
            ):  # SeverityProp might have different interface
                prop = getattr(cavity_auto_setup, prop_name)
                assert hasattr(prop, "value")


class TestIntegrationScenarios:
    """Test complete integration scenarios."""

    @pytest.mark.asyncio
    async def test_complete_setup_workflow(
        self, cm_auto_setup, mock_subprocess
    ):
        """Test a complete setup workflow."""
        with patch(
            "sc_linac_physics.utils.simulation.auto_setup_service.create_subprocess_exec",
            return_value=mock_subprocess,
        ) as mock_create:
            # Trigger setup
            await cm_auto_setup.setup_start.putter(None, 1)

            # Verify setup script was called
            assert mock_create.call_count == 1
            call_args = mock_create.call_args[0]
            assert "sc-setup-cm" in call_args
            assert "-cm=01" in call_args

    @pytest.mark.asyncio
    async def test_complete_shutdown_workflow(
        self, linac_auto_setup, mock_subprocess
    ):
        """Test a complete shutdown workflow."""
        with patch(
            "sc_linac_physics.utils.simulation.auto_setup_service.create_subprocess_exec",
            return_value=mock_subprocess,
        ) as mock_create:
            # Trigger shutdown
            await linac_auto_setup.off_start.putter(None, 1)

            # Verify shutdown script was called
            assert mock_create.call_count == 1
            call_args = mock_create.call_args[0]
            assert "sc-setup-linac" in call_args
            assert "-l=1" in call_args
            assert "-off" in call_args

    @pytest.mark.asyncio
    async def test_cavity_status_workflow(self, cavity_auto_setup):
        """Test cavity status update workflow."""
        with patch.object(
            cavity_auto_setup.status_sevr, "write", new_callable=AsyncMock
        ) as mock_write:
            # Test status progression
            await cavity_auto_setup.status.putter(None, "Running")
            mock_write.assert_called_with(1)

            await cavity_auto_setup.status.putter(None, "Error")
            mock_write.assert_called_with(2)

            await cavity_auto_setup.status.putter(None, "Ready")
            mock_write.assert_called_with(0)


class TestPropertyCharacteristics:
    """Test property characteristics and behavior."""

    def test_boolean_like_properties_behavior(self, base_auto_setup):
        """Test boolean-like properties behave correctly."""
        bool_props = [
            base_auto_setup.setup_start,
            base_auto_setup.setup_stop,
            base_auto_setup.ssa_cal,
            base_auto_setup.off_start,
        ]

        for prop in bool_props:
            # Should have integer-like values (0 or 1)
            assert isinstance(prop.value, (int, bool))
            assert prop.value in [0, 1, True, False]

    def test_property_write_capabilities(self, base_auto_setup):
        """Test that properties can be written to."""
        writeable_props = [
            base_auto_setup.setup_start,
            base_auto_setup.ssa_cal,
            base_auto_setup.tune,
            base_auto_setup.note,
        ]

        for prop in writeable_props:
            assert hasattr(prop, "write")
            assert callable(prop.write)

    def test_enum_like_properties_defaults(self, base_auto_setup):
        """Test enum-like properties have reasonable defaults."""
        enum_props = [
            (base_auto_setup.tune, 1),
            (base_auto_setup.cav_char, 1),
            (base_auto_setup.ramp, 1),
            (base_auto_setup.abort, 0),
        ]

        for prop, expected_default in enum_props:
            assert prop.value == expected_default


if __name__ == "__main__":
    pytest.main([__file__, "-v"])<|MERGE_RESOLUTION|>--- conflicted
+++ resolved
@@ -179,22 +179,6 @@
         with pytest.raises(NotImplementedError):
             base_auto_setup.trigger_shutdown_script()
 
-<<<<<<< HEAD
-    def test_srf_root_dir_configuration(self):
-        """Test SRF_ROOT_DIR environment variable handling."""
-        # Test default value
-        assert AutoSetupPVGroup.srf_root_dir == os.getenv(
-            "SRF_ROOT_DIR", os.path.expanduser("~/sc_linac_physics")
-        )
-
-        # Test launcher_dir construction
-        expected_launcher_dir = os.path.join(
-            AutoSetupPVGroup.srf_root_dir, "applications/auto_setup/launcher"
-        )
-        assert AutoSetupPVGroup.launcher_dir == expected_launcher_dir
-
-=======
->>>>>>> f0da18fb
     def test_property_types_general(self, base_auto_setup):
         """Test that properties have expected caproto-like characteristics."""
         all_props = [
