import os
from unittest.mock import AsyncMock, patch

import pytest

from sc_linac_physics.utils.simulation.auto_setup_service import (
    AutoSetupPVGroup,
    AutoSetupCMPVGroup,
    AutoSetupLinacPVGroup,
    AutoSetupGlobalPVGroup,
    AutoSetupCavityPVGroup,
)


class TestAutoSetupPVGroup:
    """Test the base AutoSetupPVGroup class."""

    def test_init_with_default_args(self):
        """Test initialization with default arguments."""
        group = AutoSetupPVGroup("TEST:")

        assert group.prefix == "TEST:AUTO:"
        assert group.launcher_dir == os.path.join(group.srf_root_dir, "applications/auto_setup/launcher")
        assert group.script_args is None

    def test_init_with_script_args(self):
        """Test initialization with custom script arguments."""
        script_args = ["--verbose", "--dry-run"]
        group = AutoSetupPVGroup("TEST:", script_args=script_args)

<<<<<<< HEAD
        assert group.script_args == script_args
=======
        for prop in bool_like_props:
            assert hasattr(prop, "value")
            assert isinstance(prop.value, (int, bool))
            assert hasattr(prop, "write")
            assert hasattr(prop, "pvname")

        # Test enum-like properties
        enum_like_props = [
            base_auto_setup.tune,
            base_auto_setup.cav_char,
            base_auto_setup.ramp,
            base_auto_setup.abort,
        ]

        for prop in enum_like_props:
            assert hasattr(prop, "value")
            assert isinstance(prop.value, (int, str))
            assert hasattr(prop, "write")
            assert hasattr(prop, "pvname")

        # Test char property
        assert hasattr(base_auto_setup.note, "value")
        assert isinstance(base_auto_setup.note.value, str)
        assert hasattr(base_auto_setup.note, "write")
        assert hasattr(base_auto_setup.note, "pvname")

    def test_pv_names(self, base_auto_setup):
        """Test that PV names are correctly set."""
        expected_names = {
            "SETUPSTRT": base_auto_setup.setup_start,
            "SETUPSTOP": base_auto_setup.setup_stop,
            "SETUPSTS": base_auto_setup.setup_status,
            "SETUPTS": base_auto_setup.setup_timestamp,
            "SETUP_SSAREQ": base_auto_setup.ssa_cal,
            "SETUP_TUNEREQ": base_auto_setup.tune,
            "SETUP_CHARREQ": base_auto_setup.cav_char,
            "SETUP_RAMPREQ": base_auto_setup.ramp,
            "OFFSTRT": base_auto_setup.off_start,
            "OFFSTOP": base_auto_setup.off_stop,
            "OFFSTS": base_auto_setup.off_status,
            "OFFTS": base_auto_setup.off_timestamp,
            "NOTE": base_auto_setup.note,
            "ABORT": base_auto_setup.abort,
        }

        for expected_name, prop in expected_names.items():
            assert expected_name in prop.pvname

    def test_abort_enum_strings(self, base_auto_setup):
        """Test abort property enum strings."""
        # Check if the property has enum_strings attribute
        if hasattr(base_auto_setup.abort, "enum_strings"):
            abort_strings = base_auto_setup.abort.enum_strings
            assert "No abort request" in abort_strings
            assert "Abort request" in abort_strings
            assert len(abort_strings) == 2

    def test_note_default_value(self, base_auto_setup):
        """Test note property default value."""
        expected_note = "This is as long of a sentence as I can type in order to test wrapping"
        assert base_auto_setup.note.value == expected_note

    def test_abstract_methods_not_implemented(self, base_auto_setup):
        """Test that abstract methods raise NotImplementedError."""
        with pytest.raises(NotImplementedError):
            base_auto_setup.trigger_setup_script()

        with pytest.raises(NotImplementedError):
            base_auto_setup.trigger_shutdown_script()

    def test_srf_root_dir_configuration(self):
        """Test SRF_ROOT_DIR environment variable handling."""
        # Test default value
        assert AutoSetupPVGroup.srf_root_dir == os.getenv("SRF_ROOT_DIR", "/")

        # Test launcher_dir construction
        expected_launcher_dir = os.path.join(
            AutoSetupPVGroup.srf_root_dir, "applications/auto_setup/launcher"
        )
        assert AutoSetupPVGroup.launcher_dir == expected_launcher_dir

    def test_property_types_general(self, base_auto_setup):
        """Test that properties have expected caproto-like characteristics."""
        all_props = [
            base_auto_setup.setup_start,
            base_auto_setup.setup_stop,
            base_auto_setup.setup_status,
            base_auto_setup.setup_timestamp,
            base_auto_setup.ssa_cal,
            base_auto_setup.tune,
            base_auto_setup.cav_char,
            base_auto_setup.ramp,
            base_auto_setup.off_start,
            base_auto_setup.off_stop,
            base_auto_setup.off_status,
            base_auto_setup.off_timestamp,
            base_auto_setup.note,
            base_auto_setup.abort,
        ]

        for prop in all_props:
            # All properties should have these basic caproto characteristics
            assert hasattr(prop, "value")
            assert hasattr(prop, "pvname")
            assert hasattr(prop, "write")

            # Check that the property type makes sense
            type_name = type(prop).__name__
            assert any(
                x in type_name for x in ["Pvproperty", "Property", "Channel"]
            )
>>>>>>> f1a533b8

    def test_custom_srf_root_dir(self):
        """Test that srf_root_dir uses the expected default path."""
        group = AutoSetupPVGroup("TEST:")

        # Since srf_root_dir is set at class definition time and uses os.getenv with a default,
        # we can test that it's either the environment variable or the default path
        expected_default = os.path.expanduser("~/sc_linac_physics")
        env_var = os.getenv("SRF_ROOT_DIR")

<<<<<<< HEAD
        if env_var:
            assert group.srf_root_dir == env_var
        else:
            assert group.srf_root_dir == expected_default

        # Test the launcher_dir construction
        expected_launcher_dir = os.path.join(group.srf_root_dir, "applications/auto_setup/launcher")
        assert group.launcher_dir == expected_launcher_dir
=======
    @pytest.mark.asyncio
    async def test_setup_start_putter(self, base_auto_setup):
        """Test setup_start putter method."""
        with patch.object(
            base_auto_setup, "trigger_setup_script", new_callable=AsyncMock
        ) as mock_trigger:
            await base_auto_setup.setup_start.putter(None, 1)
            mock_trigger.assert_called_once()

    @pytest.mark.asyncio
    async def test_off_start_putter(self, base_auto_setup):
        """Test off_start putter method."""
        with patch.object(
            base_auto_setup, "trigger_shutdown_script", new_callable=AsyncMock
        ) as mock_trigger:
            await base_auto_setup.off_start.putter(None, 1)
            mock_trigger.assert_called_once()
>>>>>>> f1a533b8


class TestAutoSetupCMPVGroup:
    """Test the Cryomodule PV Group."""

    def test_init(self):
        """Test initialization sets cm_name correctly."""
        group = AutoSetupCMPVGroup("TEST:", "CM01")

        assert group.cm_name == "CM01"
        assert group.prefix == "TEST:AUTO:"

    @pytest.mark.asyncio
<<<<<<< HEAD
    @patch("sc_linac_physics.utils.simulation.auto_setup_service.create_subprocess_exec")
    async def test_trigger_setup_script(self, mock_subprocess):
        """Test setup script execution with correct arguments."""
        mock_subprocess.return_value = AsyncMock()
        group = AutoSetupCMPVGroup("TEST:", "CM01")

        await group.trigger_setup_script()

        expected_script_path = os.path.join(group.launcher_dir, "srf_cm_setup_launcher.py")
        mock_subprocess.assert_called_once_with("python", expected_script_path, "-cm=CM01")

    @pytest.mark.asyncio
    @patch("sc_linac_physics.utils.simulation.auto_setup_service.create_subprocess_exec")
    async def test_trigger_shutdown_script(self, mock_subprocess):
        """Test shutdown script execution with correct arguments."""
        mock_subprocess.return_value = AsyncMock()
        group = AutoSetupCMPVGroup("TEST:", "CM01")

        await group.trigger_shutdown_script()

        expected_script_path = os.path.join(group.launcher_dir, "srf_cm_setup_launcher.py")
        mock_subprocess.assert_called_once_with("python", expected_script_path, "-cm=CM01", "-off")
=======
    async def test_trigger_setup_script(self, cm_auto_setup, mock_subprocess):
        """Test CM setup script triggering."""
        with patch(
            "sc_linac_physics.utils.simulation.auto_setup_service.create_subprocess_exec",
            return_value=mock_subprocess,
        ) as mock_create:
            await cm_auto_setup.trigger_setup_script()

            mock_create.assert_called_once_with(
                "python",
                os.path.join(
                    cm_auto_setup.launcher_dir, "srf_cm_setup_launcher.py"
                ),
                "-cm=01",
            )

    @pytest.mark.asyncio
    async def test_trigger_shutdown_script(
        self, cm_auto_setup, mock_subprocess
    ):
        """Test CM shutdown script triggering."""
        with patch(
            "sc_linac_physics.utils.simulation.auto_setup_service.create_subprocess_exec",
            return_value=mock_subprocess,
        ) as mock_create:
            await cm_auto_setup.trigger_shutdown_script()

            mock_create.assert_called_once_with(
                "python",
                os.path.join(
                    cm_auto_setup.launcher_dir, "srf_cm_setup_launcher.py"
                ),
                "-cm=01",
                "-off",
            )

    @pytest.mark.asyncio
    async def test_setup_integration(self, cm_auto_setup):
        """Test integration of setup start with CM script."""
        with patch.object(
            cm_auto_setup, "trigger_setup_script", new_callable=AsyncMock
        ) as mock_trigger:
            await cm_auto_setup.setup_start.putter(None, 1)
            mock_trigger.assert_called_once()
>>>>>>> f1a533b8


class TestAutoSetupLinacPVGroup:
    """Test the Linac PV Group."""

    def test_init(self):
        """Test initialization sets linac_idx correctly."""
        group = AutoSetupLinacPVGroup("TEST:", 2)

        assert group.linac_idx == 2
        assert group.prefix == "TEST:AUTO:"

    @pytest.mark.asyncio
<<<<<<< HEAD
    @patch("sc_linac_physics.utils.simulation.auto_setup_service.create_subprocess_exec")
    async def test_trigger_setup_script(self, mock_subprocess):
        """Test setup script execution with correct arguments."""
        mock_subprocess.return_value = AsyncMock()
        group = AutoSetupLinacPVGroup("TEST:", 2)

        await group.trigger_setup_script()

        expected_script_path = os.path.join(group.launcher_dir, "srf_linac_setup_launcher.py")
        mock_subprocess.assert_called_once_with(
            "python", expected_script_path, "-cm=2"  # Note: This might be a bug in the original code
        )
=======
    async def test_trigger_setup_script(
        self, linac_auto_setup, mock_subprocess
    ):
        """Test linac setup script triggering."""
        with patch(
            "sc_linac_physics.utils.simulation.auto_setup_service.create_subprocess_exec",
            return_value=mock_subprocess,
        ) as mock_create:
            await linac_auto_setup.trigger_setup_script()

            mock_create.assert_called_once_with(
                "python",
                os.path.join(
                    linac_auto_setup.launcher_dir, "srf_linac_setup_launcher.py"
                ),
                "-cm=1",  # Note: uses linac_idx, not -linac=
            )

    @pytest.mark.asyncio
    async def test_trigger_shutdown_script(
        self, linac_auto_setup, mock_subprocess
    ):
        """Test linac shutdown script triggering."""
        with patch(
            "sc_linac_physics.utils.simulation.auto_setup_service.create_subprocess_exec",
            return_value=mock_subprocess,
        ) as mock_create:
            await linac_auto_setup.trigger_shutdown_script()

            mock_create.assert_called_once_with(
                "python",
                os.path.join(
                    linac_auto_setup.launcher_dir, "srf_linac_setup_launcher.py"
                ),
                "-cm=1",
                "-off",
            )
>>>>>>> f1a533b8

    @pytest.mark.asyncio
    @patch("sc_linac_physics.utils.simulation.auto_setup_service.create_subprocess_exec")
    async def test_trigger_shutdown_script(self, mock_subprocess):
        """Test shutdown script execution with correct arguments."""
        mock_subprocess.return_value = AsyncMock()
        group = AutoSetupLinacPVGroup("TEST:", 2)

        await group.trigger_shutdown_script()

        expected_script_path = os.path.join(group.launcher_dir, "srf_linac_setup_launcher.py")
        mock_subprocess.assert_called_once_with(
            "python", expected_script_path, "-cm=2", "-off"  # Note: This might be a bug in the original code
        )


class TestAutoSetupGlobalPVGroup:
    """Test the Global PV Group."""

    def test_init(self):
        """Test initialization."""
        group = AutoSetupGlobalPVGroup("TEST:")

        assert group.prefix == "TEST:AUTO:"

    @pytest.mark.asyncio
<<<<<<< HEAD
    @patch("sc_linac_physics.utils.simulation.auto_setup_service.create_subprocess_exec")
    async def test_trigger_setup_script(self, mock_subprocess):
        """Test setup script execution with correct arguments."""
        mock_subprocess.return_value = AsyncMock()
        group = AutoSetupGlobalPVGroup("TEST:")

        await group.trigger_setup_script()

        expected_script_path = os.path.join(group.launcher_dir, "srf_global_setup_launcher.py")
        mock_subprocess.assert_called_once_with("python", expected_script_path)

    @pytest.mark.asyncio
    @patch("sc_linac_physics.utils.simulation.auto_setup_service.create_subprocess_exec")
    async def test_trigger_shutdown_script(self, mock_subprocess):
        """Test shutdown script execution with correct arguments."""
        mock_subprocess.return_value = AsyncMock()
        group = AutoSetupGlobalPVGroup("TEST:")

        await group.trigger_shutdown_script()

        expected_script_path = os.path.join(group.launcher_dir, "srf_global_setup_launcher.py")
        mock_subprocess.assert_called_once_with("python", expected_script_path, "-off")
=======
    async def test_trigger_setup_script(
        self, global_auto_setup, mock_subprocess
    ):
        """Test global setup script triggering."""
        with patch(
            "sc_linac_physics.utils.simulation.auto_setup_service.create_subprocess_exec",
            return_value=mock_subprocess,
        ) as mock_create:
            await global_auto_setup.trigger_setup_script()

            mock_create.assert_called_once_with(
                "python",
                os.path.join(
                    global_auto_setup.launcher_dir,
                    "srf_global_setup_launcher.py",
                ),
            )

    @pytest.mark.asyncio
    async def test_trigger_shutdown_script(
        self, global_auto_setup, mock_subprocess
    ):
        """Test global shutdown script triggering."""
        with patch(
            "sc_linac_physics.utils.simulation.auto_setup_service.create_subprocess_exec",
            return_value=mock_subprocess,
        ) as mock_create:
            await global_auto_setup.trigger_shutdown_script()

            mock_create.assert_called_once_with(
                "python",
                os.path.join(
                    global_auto_setup.launcher_dir,
                    "srf_global_setup_launcher.py",
                ),
                "-off",
            )
>>>>>>> f1a533b8


class TestAutoSetupCavityPVGroup:
    """Test the Cavity PV Group with enhanced functionality."""

    def test_init(self):
        """Test initialization sets cavity parameters correctly."""
        group = AutoSetupCavityPVGroup("TEST:", "CM01", 3)

<<<<<<< HEAD
        assert group.cm_name == "CM01"
        assert group.cav_num == 3
        assert group.prefix == "TEST:AUTO:"

    def test_pv_initialization(self):
        """Test that all PVs are properly initialized."""
        group = AutoSetupCavityPVGroup("TEST:", "CM01", 3)

        # Check initial values
        assert group.progress.value == 0.0
        assert group.status.value == 0  # "Ready"
        assert group.status_message.value == "Ready"
        assert group.status_sevr.value == 0  # NO_ALARM

        # Check that timestamp is set to a reasonable value
        timestamp_str = group.time_stamp.value
        assert isinstance(timestamp_str, str)
        assert "/" in timestamp_str  # Basic format check
        assert ":" in timestamp_str  # Should have time component
        # Test that it follows the expected format pattern (MM/DD/YY HH:MM:SS.ssssss)
        import re
=======
        pattern = r"\d{2}/\d{2}/\d{2} \d{2}:\d{2}:\d{2}\.\d+"
        assert re.match(
            pattern, timestamp
        ), f"Timestamp {timestamp} doesn't match expected format"
>>>>>>> f1a533b8

        timestamp_pattern = r"\d{2}/\d{2}/\d{2} \d{2}:\d{2}:\d{2}\.\d{6}"
        assert re.match(timestamp_pattern, timestamp_str), f"Timestamp '{timestamp_str}' doesn't match expected format"

    @pytest.mark.asyncio
    async def test_status_putter_with_int(self):
        """Test status putter with integer value."""
<<<<<<< HEAD
        group = AutoSetupCavityPVGroup("TEST:", "CM01", 3)

        # Mock the severity PV write method
        group.status_sevr.write = AsyncMock()

        # Access the putter method directly
        status_putter = group.status.putter

        # Test with integer value
        await status_putter(group.status, 2)  # Error status

        group.status_sevr.write.assert_called_once_with(2)
=======
        with patch.object(
            cavity_auto_setup.status_sevr, "write", new_callable=AsyncMock
        ) as mock_write:
            await cavity_auto_setup.status.putter(None, 1)  # Running
            mock_write.assert_called_once_with(1)
>>>>>>> f1a533b8

    @pytest.mark.asyncio
    async def test_status_putter_with_string(self):
        """Test status putter with string value."""
<<<<<<< HEAD
        group = AutoSetupCavityPVGroup("TEST:", "CM01", 3)

        # Mock the severity PV write method
        group.status_sevr.write = AsyncMock()

        # Access the putter method directly
        status_putter = group.status.putter

        # Test with string value
        await status_putter(group.status, "Running")

        group.status_sevr.write.assert_called_once_with(1)  # Index of "Running"
=======
        with patch.object(
            cavity_auto_setup.status_sevr, "write", new_callable=AsyncMock
        ) as mock_write:
            await cavity_auto_setup.status.putter(None, "Error")
            mock_write.assert_called_once_with(
                2
            )  # Index of "Error" in enum list

    @pytest.mark.asyncio
    async def test_status_putter_all_values(self, cavity_auto_setup):
        """Test status putter with all possible values."""
        test_cases = [
            ("Ready", 0),
            ("Running", 1),
            ("Error", 2),
            (0, 0),
            (1, 1),
            (2, 2),
        ]

        for input_value, expected_output in test_cases:
            with patch.object(
                cavity_auto_setup.status_sevr, "write", new_callable=AsyncMock
            ) as mock_write:
                await cavity_auto_setup.status.putter(None, input_value)
                mock_write.assert_called_once_with(expected_output)

    @pytest.mark.asyncio
    async def test_trigger_setup_script(
        self, cavity_auto_setup, mock_subprocess
    ):
        """Test cavity setup script triggering."""
        with patch(
            "sc_linac_physics.utils.simulation.auto_setup_service.create_subprocess_exec",
            return_value=mock_subprocess,
        ) as mock_create:
            await cavity_auto_setup.trigger_setup_script()

            mock_create.assert_called_once_with(
                "python",
                os.path.join(
                    cavity_auto_setup.launcher_dir,
                    "srf_cavity_setup_launcher.py",
                ),
                "-cm=01",
                "-cav=1",
            )

    @pytest.mark.asyncio
    async def test_trigger_shutdown_script(
        self, cavity_auto_setup, mock_subprocess
    ):
        """Test cavity shutdown script triggering."""
        with patch(
            "sc_linac_physics.utils.simulation.auto_setup_service.create_subprocess_exec",
            return_value=mock_subprocess,
        ) as mock_create:
            await cavity_auto_setup.trigger_shutdown_script()

            mock_create.assert_called_once_with(
                "python",
                os.path.join(
                    cavity_auto_setup.launcher_dir,
                    "srf_cavity_setup_launcher.py",
                ),
                "-cm=01",
                "-cav=1",
                "-off",
            )

    def test_different_cavity_configurations(self):
        """Test AutoSetupCavityPVGroup with different CM and cavity numbers."""
        test_cases = [("01", 1), ("02", 8), ("H1", 4), ("25", 5)]

        for cm_name, cav_num in test_cases:
            group = AutoSetupCavityPVGroup(
                f"TEST:CM{cm_name}:{cav_num}0:", cm_name, cav_num
            )
            assert group.cm_name == cm_name
            assert group.cav_num == cav_num
            assert group.prefix == f"TEST:CM{cm_name}:{cav_num}0:AUTO:"


class TestSubprocessIntegration:
    """Test subprocess execution integration."""
>>>>>>> f1a533b8

    @pytest.mark.asyncio
    async def test_status_putter_with_invalid_string(self):
        """Test status putter with invalid string value raises ValueError."""
        group = AutoSetupCavityPVGroup("TEST:", "CM01", 3)

<<<<<<< HEAD
        # Mock the severity PV write method
        group.status_sevr.write = AsyncMock()

        # Access the putter method directly
        status_putter = group.status.putter
=======
    @pytest.mark.asyncio
    async def test_subprocess_path_construction(self, mock_subprocess):
        """Test that subprocess paths are constructed correctly."""
        # Test different group types
        groups_and_scripts = [
            (AutoSetupCMPVGroup("TEST:", "01"), "srf_cm_setup_launcher.py"),
            (AutoSetupLinacPVGroup("TEST:", 1), "srf_linac_setup_launcher.py"),
            (AutoSetupGlobalPVGroup("TEST:"), "srf_global_setup_launcher.py"),
            (
                AutoSetupCavityPVGroup("TEST:", "01", 1),
                "srf_cavity_setup_launcher.py",
            ),
        ]
>>>>>>> f1a533b8

        # Test with invalid string value
        with pytest.raises(ValueError):
            await status_putter(group.status, "InvalidStatus")

    @pytest.mark.asyncio
    @patch("sc_linac_physics.utils.simulation.auto_setup_service.create_subprocess_exec")
    async def test_trigger_setup_script(self, mock_subprocess):
        """Test setup script execution with correct arguments."""
        mock_subprocess.return_value = AsyncMock()
        group = AutoSetupCavityPVGroup("TEST:", "CM01", 3)

        await group.trigger_setup_script()

        expected_script_path = os.path.join(group.launcher_dir, "srf_cavity_setup_launcher.py")
        mock_subprocess.assert_called_once_with("python", expected_script_path, "-cm=CM01", "-cav=3")

    @pytest.mark.asyncio
<<<<<<< HEAD
    @patch("sc_linac_physics.utils.simulation.auto_setup_service.create_subprocess_exec")
    async def test_trigger_shutdown_script(self, mock_subprocess):
        """Test shutdown script execution with correct arguments."""
        mock_subprocess.return_value = AsyncMock()
        group = AutoSetupCavityPVGroup("TEST:", "CM01", 3)
=======
    async def test_invalid_status_string(self, cavity_auto_setup):
        """Test status putter with invalid string value."""
        with patch.object(
            cavity_auto_setup.status_sevr, "write", new_callable=AsyncMock
        ):
            with pytest.raises(ValueError):
                await cavity_auto_setup.status.putter(None, "InvalidStatus")

    def test_property_access(self, base_auto_setup):
        """Test that all properties are accessible."""
        properties = [
            "setup_start",
            "setup_stop",
            "setup_status",
            "setup_timestamp",
            "ssa_cal",
            "tune",
            "cav_char",
            "ramp",
            "off_start",
            "off_stop",
            "off_status",
            "off_timestamp",
            "note",
            "abort",
        ]
>>>>>>> f1a533b8

        await group.trigger_shutdown_script()

<<<<<<< HEAD
        expected_script_path = os.path.join(group.launcher_dir, "srf_cavity_setup_launcher.py")
        mock_subprocess.assert_called_once_with("python", expected_script_path, "-cm=CM01", "-cav=3", "-off")

=======
    def test_cavity_additional_properties(self, cavity_auto_setup):
        """Test cavity-specific additional properties."""
        additional_props = [
            "progress",
            "status_sevr",
            "status",
            "status_message",
            "time_stamp",
        ]

        for prop_name in additional_props:
            assert hasattr(cavity_auto_setup, prop_name)
            if (
                prop_name != "status_sevr"
            ):  # SeverityProp might have different interface
                prop = getattr(cavity_auto_setup, prop_name)
                assert hasattr(prop, "value")
>>>>>>> f1a533b8

class TestIntegration:
    """Integration tests for the auto setup system."""

    def test_hierarchy_inheritance(self):
        """Test that all classes properly inherit from their parents."""
        cavity_group = AutoSetupCavityPVGroup("TEST:", "CM01", 1)
        cm_group = AutoSetupCMPVGroup("TEST:", "CM01")
        linac_group = AutoSetupLinacPVGroup("TEST:", 1)
        global_group = AutoSetupGlobalPVGroup("TEST:")

<<<<<<< HEAD
        # All should inherit from AutoSetupPVGroup
        assert isinstance(cavity_group, AutoSetupPVGroup)
        assert isinstance(cm_group, AutoSetupPVGroup)
        assert isinstance(linac_group, AutoSetupPVGroup)
        assert isinstance(global_group, AutoSetupPVGroup)

        # All should have launcher_dir
        base_launcher_dir = os.path.join(cavity_group.srf_root_dir, "applications/auto_setup/launcher")
        assert cavity_group.launcher_dir == base_launcher_dir
        assert cm_group.launcher_dir == base_launcher_dir
        assert linac_group.launcher_dir == base_launcher_dir
        assert global_group.launcher_dir == base_launcher_dir

    @pytest.mark.asyncio
    @patch("sc_linac_physics.utils.simulation.auto_setup_service.create_subprocess_exec")
    async def test_all_groups_can_execute_scripts(self, mock_subprocess):
        """Test that all group types can execute their scripts without errors."""
        mock_subprocess.return_value = AsyncMock()

        groups = [
            AutoSetupCavityPVGroup("TEST:", "CM01", 1),
            AutoSetupCMPVGroup("TEST:", "CM01"),
            AutoSetupLinacPVGroup("TEST:", 1),
            AutoSetupGlobalPVGroup("TEST:"),
=======
    @pytest.mark.asyncio
    async def test_complete_setup_workflow(
        self, cm_auto_setup, mock_subprocess
    ):
        """Test a complete setup workflow."""
        with patch(
            "sc_linac_physics.utils.simulation.auto_setup_service.create_subprocess_exec",
            return_value=mock_subprocess,
        ) as mock_create:
            # Trigger setup
            await cm_auto_setup.setup_start.putter(None, 1)

            # Verify setup script was called
            assert mock_create.call_count == 1
            call_args = mock_create.call_args[0]
            assert "srf_cm_setup_launcher.py" in call_args[1]
            assert "-cm=01" in call_args

    @pytest.mark.asyncio
    async def test_complete_shutdown_workflow(
        self, linac_auto_setup, mock_subprocess
    ):
        """Test a complete shutdown workflow."""
        with patch(
            "sc_linac_physics.utils.simulation.auto_setup_service.create_subprocess_exec",
            return_value=mock_subprocess,
        ) as mock_create:
            # Trigger shutdown
            await linac_auto_setup.off_start.putter(None, 1)

            # Verify shutdown script was called
            assert mock_create.call_count == 1
            call_args = mock_create.call_args[0]
            assert "srf_linac_setup_launcher.py" in call_args[1]
            assert "-cm=1" in call_args
            assert "-off" in call_args

    @pytest.mark.asyncio
    async def test_cavity_status_workflow(self, cavity_auto_setup):
        """Test cavity status update workflow."""
        with patch.object(
            cavity_auto_setup.status_sevr, "write", new_callable=AsyncMock
        ) as mock_write:
            # Test status progression
            await cavity_auto_setup.status.putter(None, "Running")
            mock_write.assert_called_with(1)

            await cavity_auto_setup.status.putter(None, "Error")
            mock_write.assert_called_with(2)

            await cavity_auto_setup.status.putter(None, "Ready")
            mock_write.assert_called_with(0)


class TestPropertyCharacteristics:
    """Test property characteristics and behavior."""

    def test_boolean_like_properties_behavior(self, base_auto_setup):
        """Test boolean-like properties behave correctly."""
        bool_props = [
            base_auto_setup.setup_start,
            base_auto_setup.setup_stop,
            base_auto_setup.ssa_cal,
            base_auto_setup.off_start,
>>>>>>> f1a533b8
        ]

        for group in groups:
            # Test setup
            await group.trigger_setup_script()
            # Test shutdown
            await group.trigger_shutdown_script()

        # Should have been called twice per group (setup + shutdown)
        assert mock_subprocess.call_count == len(groups) * 2


class TestTimestampHandling:
    """Test timestamp handling in cavity group."""

    def test_timestamp_format(self):
        """Test that timestamp is formatted correctly."""
        # Create the group and test the timestamp format
        group = AutoSetupCavityPVGroup("TEST:", "CM01", 1)

        # Verify the timestamp follows the expected format
        timestamp_str = group.time_stamp.value
        assert isinstance(timestamp_str, str)

        # Test format pattern: MM/DD/YY HH:MM:SS.ssssss
        import re

        timestamp_pattern = r"\d{2}/\d{2}/\d{2} \d{2}:\d{2}:\d{2}\.\d{6}"
        assert re.match(
            timestamp_pattern, timestamp_str
        ), f"Timestamp '{timestamp_str}' doesn't match expected format MM/DD/YY H :MM:SS.ssssss"

        # Test that we can parse it back to a datetime object
        from datetime import datetime

        try:
            parsed_time = datetime.strptime(timestamp_str, "%m/%d/%y %H:%M:%S.%f")
            assert isinstance(parsed_time, datetime)
        except ValueError as e:
            pytest.fail(f"Timestamp '{timestamp_str}' is not parseable: {e}")


if __name__ == "__main__":
    pytest.main([__file__])<|MERGE_RESOLUTION|>--- conflicted
+++ resolved
@@ -1,7 +1,8 @@
 import os
-from unittest.mock import AsyncMock, patch
+from unittest.mock import patch, AsyncMock
 
 import pytest
+from caproto.server import PVGroup
 
 from sc_linac_physics.utils.simulation.auto_setup_service import (
     AutoSetupPVGroup,
@@ -11,26 +12,104 @@
     AutoSetupCavityPVGroup,
 )
 
-
-class TestAutoSetupPVGroup:
+# Make sure pytest-asyncio is configured
+pytest_plugins = ("pytest_asyncio",)
+
+
+@pytest.fixture
+def base_auto_setup():
+    """Create a base AutoSetupPVGroup instance for testing."""
+    return AutoSetupPVGroup("TEST:", ["arg1", "arg2"])
+
+
+@pytest.fixture
+def cm_auto_setup():
+    """Create an AutoSetupCMPVGroup instance for testing."""
+    return AutoSetupCMPVGroup("TEST:CM01:", "01")
+
+
+@pytest.fixture
+def linac_auto_setup():
+    """Create an AutoSetupLinacPVGroup instance for testing."""
+    return AutoSetupLinacPVGroup("TEST:L1B:", 1)
+
+
+@pytest.fixture
+def global_auto_setup():
+    """Create an AutoSetupGlobalPVGroup instance for testing."""
+    return AutoSetupGlobalPVGroup("TEST:SYS:")
+
+
+@pytest.fixture
+def cavity_auto_setup():
+    """Create an AutoSetupCavityPVGroup instance for testing."""
+    return AutoSetupCavityPVGroup("TEST:CM01:10:", "01", 1)
+
+
+@pytest.fixture
+def mock_subprocess():
+    """Create a properly configured subprocess mock."""
+    mock_process = AsyncMock()
+    mock_process.wait = AsyncMock(return_value=0)
+    mock_process.returncode = 0
+    return mock_process
+
+
+class TestAutoSetupPVGroupBase:
     """Test the base AutoSetupPVGroup class."""
 
-    def test_init_with_default_args(self):
-        """Test initialization with default arguments."""
+    def test_inheritance(self, base_auto_setup):
+        """Test that AutoSetupPVGroup inherits from PVGroup."""
+        assert isinstance(base_auto_setup, PVGroup)
+        assert isinstance(base_auto_setup, AutoSetupPVGroup)
+
+    def test_initialization(self, base_auto_setup):
+        """Test AutoSetupPVGroup initialization."""
+        assert base_auto_setup.prefix == "TEST:AUTO:"
+        assert base_auto_setup.script_args == ["arg1", "arg2"]
+
+    def test_initialization_no_args(self):
+        """Test AutoSetupPVGroup initialization without script args."""
         group = AutoSetupPVGroup("TEST:")
-
         assert group.prefix == "TEST:AUTO:"
-        assert group.launcher_dir == os.path.join(group.srf_root_dir, "applications/auto_setup/launcher")
         assert group.script_args is None
 
-    def test_init_with_script_args(self):
-        """Test initialization with custom script arguments."""
-        script_args = ["--verbose", "--dry-run"]
-        group = AutoSetupPVGroup("TEST:", script_args=script_args)
-
-<<<<<<< HEAD
-        assert group.script_args == script_args
-=======
+    def test_property_defaults(self, base_auto_setup):
+        """Test default property values."""
+        # Boolean enum properties should default to False (0)
+        assert base_auto_setup.setup_start.value == 0
+        assert base_auto_setup.setup_stop.value == 0
+        assert base_auto_setup.setup_status.value == 0
+        assert base_auto_setup.setup_timestamp.value == 0
+        assert base_auto_setup.off_start.value == 0
+        assert base_auto_setup.off_stop.value == 0
+        assert base_auto_setup.off_status.value == 0
+        assert base_auto_setup.off_timestamp.value == 0
+
+        # Request properties with explicit defaults
+        assert base_auto_setup.ssa_cal.value == 1  # True
+        assert base_auto_setup.tune.value == 1  # True
+        assert base_auto_setup.cav_char.value == 1  # True
+        assert base_auto_setup.ramp.value == 1  # True
+
+        # Abort should default to no request
+        assert base_auto_setup.abort.value == 0
+
+    def test_property_functionality(self, base_auto_setup):
+        """Test that properties have correct functionality rather than exact types."""
+        # Test that all properties have value attribute and can be accessed
+        bool_like_props = [
+            base_auto_setup.setup_start,
+            base_auto_setup.setup_stop,
+            base_auto_setup.setup_status,
+            base_auto_setup.setup_timestamp,
+            base_auto_setup.ssa_cal,
+            base_auto_setup.off_start,
+            base_auto_setup.off_stop,
+            base_auto_setup.off_status,
+            base_auto_setup.off_timestamp,
+        ]
+
         for prop in bool_like_props:
             assert hasattr(prop, "value")
             assert isinstance(prop.value, (int, bool))
@@ -142,27 +221,11 @@
             assert any(
                 x in type_name for x in ["Pvproperty", "Property", "Channel"]
             )
->>>>>>> f1a533b8
-
-    def test_custom_srf_root_dir(self):
-        """Test that srf_root_dir uses the expected default path."""
-        group = AutoSetupPVGroup("TEST:")
-
-        # Since srf_root_dir is set at class definition time and uses os.getenv with a default,
-        # we can test that it's either the environment variable or the default path
-        expected_default = os.path.expanduser("~/sc_linac_physics")
-        env_var = os.getenv("SRF_ROOT_DIR")
-
-<<<<<<< HEAD
-        if env_var:
-            assert group.srf_root_dir == env_var
-        else:
-            assert group.srf_root_dir == expected_default
-
-        # Test the launcher_dir construction
-        expected_launcher_dir = os.path.join(group.srf_root_dir, "applications/auto_setup/launcher")
-        assert group.launcher_dir == expected_launcher_dir
-=======
+
+
+class TestAutoSetupPutterMethods:
+    """Test putter methods for AutoSetupPVGroup."""
+
     @pytest.mark.asyncio
     async def test_setup_start_putter(self, base_auto_setup):
         """Test setup_start putter method."""
@@ -180,44 +243,22 @@
         ) as mock_trigger:
             await base_auto_setup.off_start.putter(None, 1)
             mock_trigger.assert_called_once()
->>>>>>> f1a533b8
 
 
 class TestAutoSetupCMPVGroup:
-    """Test the Cryomodule PV Group."""
-
-    def test_init(self):
-        """Test initialization sets cm_name correctly."""
-        group = AutoSetupCMPVGroup("TEST:", "CM01")
-
-        assert group.cm_name == "CM01"
-        assert group.prefix == "TEST:AUTO:"
-
-    @pytest.mark.asyncio
-<<<<<<< HEAD
-    @patch("sc_linac_physics.utils.simulation.auto_setup_service.create_subprocess_exec")
-    async def test_trigger_setup_script(self, mock_subprocess):
-        """Test setup script execution with correct arguments."""
-        mock_subprocess.return_value = AsyncMock()
-        group = AutoSetupCMPVGroup("TEST:", "CM01")
-
-        await group.trigger_setup_script()
-
-        expected_script_path = os.path.join(group.launcher_dir, "srf_cm_setup_launcher.py")
-        mock_subprocess.assert_called_once_with("python", expected_script_path, "-cm=CM01")
-
-    @pytest.mark.asyncio
-    @patch("sc_linac_physics.utils.simulation.auto_setup_service.create_subprocess_exec")
-    async def test_trigger_shutdown_script(self, mock_subprocess):
-        """Test shutdown script execution with correct arguments."""
-        mock_subprocess.return_value = AsyncMock()
-        group = AutoSetupCMPVGroup("TEST:", "CM01")
-
-        await group.trigger_shutdown_script()
-
-        expected_script_path = os.path.join(group.launcher_dir, "srf_cm_setup_launcher.py")
-        mock_subprocess.assert_called_once_with("python", expected_script_path, "-cm=CM01", "-off")
-=======
+    """Test AutoSetupCMPVGroup class."""
+
+    def test_inheritance(self, cm_auto_setup):
+        """Test that AutoSetupCMPVGroup inherits from AutoSetupPVGroup."""
+        assert isinstance(cm_auto_setup, AutoSetupPVGroup)
+        assert isinstance(cm_auto_setup, AutoSetupCMPVGroup)
+
+    def test_initialization(self, cm_auto_setup):
+        """Test AutoSetupCMPVGroup initialization."""
+        assert cm_auto_setup.prefix == "TEST:CM01:AUTO:"
+        assert cm_auto_setup.cm_name == "01"
+
+    @pytest.mark.asyncio
     async def test_trigger_setup_script(self, cm_auto_setup, mock_subprocess):
         """Test CM setup script triggering."""
         with patch(
@@ -262,34 +303,22 @@
         ) as mock_trigger:
             await cm_auto_setup.setup_start.putter(None, 1)
             mock_trigger.assert_called_once()
->>>>>>> f1a533b8
 
 
 class TestAutoSetupLinacPVGroup:
-    """Test the Linac PV Group."""
-
-    def test_init(self):
-        """Test initialization sets linac_idx correctly."""
-        group = AutoSetupLinacPVGroup("TEST:", 2)
-
-        assert group.linac_idx == 2
-        assert group.prefix == "TEST:AUTO:"
-
-    @pytest.mark.asyncio
-<<<<<<< HEAD
-    @patch("sc_linac_physics.utils.simulation.auto_setup_service.create_subprocess_exec")
-    async def test_trigger_setup_script(self, mock_subprocess):
-        """Test setup script execution with correct arguments."""
-        mock_subprocess.return_value = AsyncMock()
-        group = AutoSetupLinacPVGroup("TEST:", 2)
-
-        await group.trigger_setup_script()
-
-        expected_script_path = os.path.join(group.launcher_dir, "srf_linac_setup_launcher.py")
-        mock_subprocess.assert_called_once_with(
-            "python", expected_script_path, "-cm=2"  # Note: This might be a bug in the original code
-        )
-=======
+    """Test AutoSetupLinacPVGroup class."""
+
+    def test_inheritance(self, linac_auto_setup):
+        """Test that AutoSetupLinacPVGroup inherits from AutoSetupPVGroup."""
+        assert isinstance(linac_auto_setup, AutoSetupPVGroup)
+        assert isinstance(linac_auto_setup, AutoSetupLinacPVGroup)
+
+    def test_initialization(self, linac_auto_setup):
+        """Test AutoSetupLinacPVGroup initialization."""
+        assert linac_auto_setup.prefix == "TEST:L1B:AUTO:"
+        assert linac_auto_setup.linac_idx == 1
+
+    @pytest.mark.asyncio
     async def test_trigger_setup_script(
         self, linac_auto_setup, mock_subprocess
     ):
@@ -327,57 +356,30 @@
                 "-cm=1",
                 "-off",
             )
->>>>>>> f1a533b8
-
-    @pytest.mark.asyncio
-    @patch("sc_linac_physics.utils.simulation.auto_setup_service.create_subprocess_exec")
-    async def test_trigger_shutdown_script(self, mock_subprocess):
-        """Test shutdown script execution with correct arguments."""
-        mock_subprocess.return_value = AsyncMock()
-        group = AutoSetupLinacPVGroup("TEST:", 2)
-
-        await group.trigger_shutdown_script()
-
-        expected_script_path = os.path.join(group.launcher_dir, "srf_linac_setup_launcher.py")
-        mock_subprocess.assert_called_once_with(
-            "python", expected_script_path, "-cm=2", "-off"  # Note: This might be a bug in the original code
-        )
+
+    def test_different_linac_indices(self):
+        """Test AutoSetupLinacPVGroup with different linac indices."""
+        test_cases = [0, 1, 2, 3]
+
+        for idx in test_cases:
+            group = AutoSetupLinacPVGroup(f"TEST:L{idx}:", idx)
+            assert group.linac_idx == idx
+            assert group.prefix == f"TEST:L{idx}:AUTO:"
 
 
 class TestAutoSetupGlobalPVGroup:
-    """Test the Global PV Group."""
-
-    def test_init(self):
-        """Test initialization."""
-        group = AutoSetupGlobalPVGroup("TEST:")
-
-        assert group.prefix == "TEST:AUTO:"
-
-    @pytest.mark.asyncio
-<<<<<<< HEAD
-    @patch("sc_linac_physics.utils.simulation.auto_setup_service.create_subprocess_exec")
-    async def test_trigger_setup_script(self, mock_subprocess):
-        """Test setup script execution with correct arguments."""
-        mock_subprocess.return_value = AsyncMock()
-        group = AutoSetupGlobalPVGroup("TEST:")
-
-        await group.trigger_setup_script()
-
-        expected_script_path = os.path.join(group.launcher_dir, "srf_global_setup_launcher.py")
-        mock_subprocess.assert_called_once_with("python", expected_script_path)
-
-    @pytest.mark.asyncio
-    @patch("sc_linac_physics.utils.simulation.auto_setup_service.create_subprocess_exec")
-    async def test_trigger_shutdown_script(self, mock_subprocess):
-        """Test shutdown script execution with correct arguments."""
-        mock_subprocess.return_value = AsyncMock()
-        group = AutoSetupGlobalPVGroup("TEST:")
-
-        await group.trigger_shutdown_script()
-
-        expected_script_path = os.path.join(group.launcher_dir, "srf_global_setup_launcher.py")
-        mock_subprocess.assert_called_once_with("python", expected_script_path, "-off")
-=======
+    """Test AutoSetupGlobalPVGroup class."""
+
+    def test_inheritance(self, global_auto_setup):
+        """Test that AutoSetupGlobalPVGroup inherits from AutoSetupPVGroup."""
+        assert isinstance(global_auto_setup, AutoSetupPVGroup)
+        assert isinstance(global_auto_setup, AutoSetupGlobalPVGroup)
+
+    def test_initialization(self, global_auto_setup):
+        """Test AutoSetupGlobalPVGroup initialization."""
+        assert global_auto_setup.prefix == "TEST:SYS:AUTO:"
+
+    @pytest.mark.asyncio
     async def test_trigger_setup_script(
         self, global_auto_setup, mock_subprocess
     ):
@@ -415,89 +417,79 @@
                 ),
                 "-off",
             )
->>>>>>> f1a533b8
 
 
 class TestAutoSetupCavityPVGroup:
-    """Test the Cavity PV Group with enhanced functionality."""
-
-    def test_init(self):
-        """Test initialization sets cavity parameters correctly."""
-        group = AutoSetupCavityPVGroup("TEST:", "CM01", 3)
-
-<<<<<<< HEAD
-        assert group.cm_name == "CM01"
-        assert group.cav_num == 3
-        assert group.prefix == "TEST:AUTO:"
-
-    def test_pv_initialization(self):
-        """Test that all PVs are properly initialized."""
-        group = AutoSetupCavityPVGroup("TEST:", "CM01", 3)
-
-        # Check initial values
-        assert group.progress.value == 0.0
-        assert group.status.value == 0  # "Ready"
-        assert group.status_message.value == "Ready"
-        assert group.status_sevr.value == 0  # NO_ALARM
-
-        # Check that timestamp is set to a reasonable value
-        timestamp_str = group.time_stamp.value
-        assert isinstance(timestamp_str, str)
-        assert "/" in timestamp_str  # Basic format check
-        assert ":" in timestamp_str  # Should have time component
-        # Test that it follows the expected format pattern (MM/DD/YY HH:MM:SS.ssssss)
+    """Test AutoSetupCavityPVGroup class."""
+
+    def test_inheritance(self, cavity_auto_setup):
+        """Test that AutoSetupCavityPVGroup inherits from AutoSetupPVGroup."""
+        assert isinstance(cavity_auto_setup, AutoSetupPVGroup)
+        assert isinstance(cavity_auto_setup, AutoSetupCavityPVGroup)
+
+    def test_initialization(self, cavity_auto_setup):
+        """Test AutoSetupCavityPVGroup initialization."""
+        assert cavity_auto_setup.prefix == "TEST:CM01:10:AUTO:"
+        assert cavity_auto_setup.cm_name == "01"
+        assert cavity_auto_setup.cav_num == 1
+
+    def test_additional_properties(self, cavity_auto_setup):
+        """Test additional properties specific to cavity auto-setup."""
+        # Test progress property
+        assert hasattr(cavity_auto_setup, "progress")
+        assert cavity_auto_setup.progress.value == 0.0
+
+        # Test status property
+        assert hasattr(cavity_auto_setup, "status")
+        assert cavity_auto_setup.status.value == 0  # "Ready"
+
+        # Test status message
+        assert hasattr(cavity_auto_setup, "status_message")
+        assert cavity_auto_setup.status_message.value == "Ready"
+
+        # Test timestamp
+        assert hasattr(cavity_auto_setup, "time_stamp")
+        assert isinstance(cavity_auto_setup.time_stamp.value, str)
+
+    def test_status_enum_strings(self, cavity_auto_setup):
+        """Test status property enum strings."""
+        if hasattr(cavity_auto_setup.status, "enum_strings"):
+            status_strings = cavity_auto_setup.status.enum_strings
+            assert "Ready" in status_strings
+            assert "Running" in status_strings
+            assert "Error" in status_strings
+            assert len(status_strings) == 3
+
+    def test_timestamp_format(self, cavity_auto_setup):
+        """Test timestamp format."""
+        timestamp = cavity_auto_setup.time_stamp.value
+        # Should be in format MM/DD/YY HH:MM:SS.ffffff
         import re
-=======
+
         pattern = r"\d{2}/\d{2}/\d{2} \d{2}:\d{2}:\d{2}\.\d+"
         assert re.match(
             pattern, timestamp
         ), f"Timestamp {timestamp} doesn't match expected format"
->>>>>>> f1a533b8
-
-        timestamp_pattern = r"\d{2}/\d{2}/\d{2} \d{2}:\d{2}:\d{2}\.\d{6}"
-        assert re.match(timestamp_pattern, timestamp_str), f"Timestamp '{timestamp_str}' doesn't match expected format"
-
-    @pytest.mark.asyncio
-    async def test_status_putter_with_int(self):
+
+    def test_cavity_specific_pv_names(self, cavity_auto_setup):
+        """Test PV names specific to cavity auto-setup."""
+        assert "PROG" in cavity_auto_setup.progress.pvname
+        assert "STATUS" in cavity_auto_setup.status.pvname
+        assert "MSG" in cavity_auto_setup.status_message.pvname
+        assert "TS" in cavity_auto_setup.time_stamp.pvname
+
+    @pytest.mark.asyncio
+    async def test_status_putter_with_int(self, cavity_auto_setup):
         """Test status putter with integer value."""
-<<<<<<< HEAD
-        group = AutoSetupCavityPVGroup("TEST:", "CM01", 3)
-
-        # Mock the severity PV write method
-        group.status_sevr.write = AsyncMock()
-
-        # Access the putter method directly
-        status_putter = group.status.putter
-
-        # Test with integer value
-        await status_putter(group.status, 2)  # Error status
-
-        group.status_sevr.write.assert_called_once_with(2)
-=======
         with patch.object(
             cavity_auto_setup.status_sevr, "write", new_callable=AsyncMock
         ) as mock_write:
             await cavity_auto_setup.status.putter(None, 1)  # Running
             mock_write.assert_called_once_with(1)
->>>>>>> f1a533b8
-
-    @pytest.mark.asyncio
-    async def test_status_putter_with_string(self):
+
+    @pytest.mark.asyncio
+    async def test_status_putter_with_string(self, cavity_auto_setup):
         """Test status putter with string value."""
-<<<<<<< HEAD
-        group = AutoSetupCavityPVGroup("TEST:", "CM01", 3)
-
-        # Mock the severity PV write method
-        group.status_sevr.write = AsyncMock()
-
-        # Access the putter method directly
-        status_putter = group.status.putter
-
-        # Test with string value
-        await status_putter(group.status, "Running")
-
-        group.status_sevr.write.assert_called_once_with(1)  # Index of "Running"
-=======
         with patch.object(
             cavity_auto_setup.status_sevr, "write", new_callable=AsyncMock
         ) as mock_write:
@@ -583,20 +575,20 @@
 
 class TestSubprocessIntegration:
     """Test subprocess execution integration."""
->>>>>>> f1a533b8
-
-    @pytest.mark.asyncio
-    async def test_status_putter_with_invalid_string(self):
-        """Test status putter with invalid string value raises ValueError."""
-        group = AutoSetupCavityPVGroup("TEST:", "CM01", 3)
-
-<<<<<<< HEAD
-        # Mock the severity PV write method
-        group.status_sevr.write = AsyncMock()
-
-        # Access the putter method directly
-        status_putter = group.status.putter
-=======
+
+    @pytest.mark.asyncio
+    async def test_subprocess_error_handling(self):
+        """Test subprocess execution with errors."""
+        cm_group = AutoSetupCMPVGroup("TEST:", "01")
+
+        # Mock subprocess that raises an exception
+        with patch(
+            "sc_linac_physics.utils.simulation.auto_setup_service.create_subprocess_exec",
+            side_effect=OSError("Script not found"),
+        ):
+            with pytest.raises(OSError):
+                await cm_group.trigger_setup_script()
+
     @pytest.mark.asyncio
     async def test_subprocess_path_construction(self, mock_subprocess):
         """Test that subprocess paths are constructed correctly."""
@@ -610,32 +602,25 @@
                 "srf_cavity_setup_launcher.py",
             ),
         ]
->>>>>>> f1a533b8
-
-        # Test with invalid string value
-        with pytest.raises(ValueError):
-            await status_putter(group.status, "InvalidStatus")
-
-    @pytest.mark.asyncio
-    @patch("sc_linac_physics.utils.simulation.auto_setup_service.create_subprocess_exec")
-    async def test_trigger_setup_script(self, mock_subprocess):
-        """Test setup script execution with correct arguments."""
-        mock_subprocess.return_value = AsyncMock()
-        group = AutoSetupCavityPVGroup("TEST:", "CM01", 3)
-
-        await group.trigger_setup_script()
-
-        expected_script_path = os.path.join(group.launcher_dir, "srf_cavity_setup_launcher.py")
-        mock_subprocess.assert_called_once_with("python", expected_script_path, "-cm=CM01", "-cav=3")
-
-    @pytest.mark.asyncio
-<<<<<<< HEAD
-    @patch("sc_linac_physics.utils.simulation.auto_setup_service.create_subprocess_exec")
-    async def test_trigger_shutdown_script(self, mock_subprocess):
-        """Test shutdown script execution with correct arguments."""
-        mock_subprocess.return_value = AsyncMock()
-        group = AutoSetupCavityPVGroup("TEST:", "CM01", 3)
-=======
+
+        for group, expected_script in groups_and_scripts:
+            with patch(
+                "sc_linac_physics.utils.simulation.auto_setup_service.create_subprocess_exec",
+                return_value=mock_subprocess,
+            ) as mock_create:
+                await group.trigger_setup_script()
+
+                # Verify the script path includes the expected launcher directory
+                call_args = mock_create.call_args[0]
+                script_path = call_args[1]
+                assert expected_script in script_path
+                assert group.launcher_dir in script_path
+
+
+class TestErrorHandling:
+    """Test error handling and edge cases."""
+
+    @pytest.mark.asyncio
     async def test_invalid_status_string(self, cavity_auto_setup):
         """Test status putter with invalid string value."""
         with patch.object(
@@ -662,15 +647,13 @@
             "note",
             "abort",
         ]
->>>>>>> f1a533b8
-
-        await group.trigger_shutdown_script()
-
-<<<<<<< HEAD
-        expected_script_path = os.path.join(group.launcher_dir, "srf_cavity_setup_launcher.py")
-        mock_subprocess.assert_called_once_with("python", expected_script_path, "-cm=CM01", "-cav=3", "-off")
-
-=======
+
+        for prop_name in properties:
+            assert hasattr(base_auto_setup, prop_name)
+            prop = getattr(base_auto_setup, prop_name)
+            assert hasattr(prop, "value")
+            assert hasattr(prop, "pvname")
+
     def test_cavity_additional_properties(self, cavity_auto_setup):
         """Test cavity-specific additional properties."""
         additional_props = [
@@ -688,44 +671,11 @@
             ):  # SeverityProp might have different interface
                 prop = getattr(cavity_auto_setup, prop_name)
                 assert hasattr(prop, "value")
->>>>>>> f1a533b8
-
-class TestIntegration:
-    """Integration tests for the auto setup system."""
-
-    def test_hierarchy_inheritance(self):
-        """Test that all classes properly inherit from their parents."""
-        cavity_group = AutoSetupCavityPVGroup("TEST:", "CM01", 1)
-        cm_group = AutoSetupCMPVGroup("TEST:", "CM01")
-        linac_group = AutoSetupLinacPVGroup("TEST:", 1)
-        global_group = AutoSetupGlobalPVGroup("TEST:")
-
-<<<<<<< HEAD
-        # All should inherit from AutoSetupPVGroup
-        assert isinstance(cavity_group, AutoSetupPVGroup)
-        assert isinstance(cm_group, AutoSetupPVGroup)
-        assert isinstance(linac_group, AutoSetupPVGroup)
-        assert isinstance(global_group, AutoSetupPVGroup)
-
-        # All should have launcher_dir
-        base_launcher_dir = os.path.join(cavity_group.srf_root_dir, "applications/auto_setup/launcher")
-        assert cavity_group.launcher_dir == base_launcher_dir
-        assert cm_group.launcher_dir == base_launcher_dir
-        assert linac_group.launcher_dir == base_launcher_dir
-        assert global_group.launcher_dir == base_launcher_dir
-
-    @pytest.mark.asyncio
-    @patch("sc_linac_physics.utils.simulation.auto_setup_service.create_subprocess_exec")
-    async def test_all_groups_can_execute_scripts(self, mock_subprocess):
-        """Test that all group types can execute their scripts without errors."""
-        mock_subprocess.return_value = AsyncMock()
-
-        groups = [
-            AutoSetupCavityPVGroup("TEST:", "CM01", 1),
-            AutoSetupCMPVGroup("TEST:", "CM01"),
-            AutoSetupLinacPVGroup("TEST:", 1),
-            AutoSetupGlobalPVGroup("TEST:"),
-=======
+
+
+class TestIntegrationScenarios:
+    """Test complete integration scenarios."""
+
     @pytest.mark.asyncio
     async def test_complete_setup_workflow(
         self, cm_auto_setup, mock_subprocess
@@ -790,48 +740,59 @@
             base_auto_setup.setup_stop,
             base_auto_setup.ssa_cal,
             base_auto_setup.off_start,
->>>>>>> f1a533b8
-        ]
-
-        for group in groups:
-            # Test setup
-            await group.trigger_setup_script()
-            # Test shutdown
-            await group.trigger_shutdown_script()
-
-        # Should have been called twice per group (setup + shutdown)
-        assert mock_subprocess.call_count == len(groups) * 2
-
-
-class TestTimestampHandling:
-    """Test timestamp handling in cavity group."""
-
-    def test_timestamp_format(self):
-        """Test that timestamp is formatted correctly."""
-        # Create the group and test the timestamp format
-        group = AutoSetupCavityPVGroup("TEST:", "CM01", 1)
-
-        # Verify the timestamp follows the expected format
-        timestamp_str = group.time_stamp.value
-        assert isinstance(timestamp_str, str)
-
-        # Test format pattern: MM/DD/YY HH:MM:SS.ssssss
-        import re
-
-        timestamp_pattern = r"\d{2}/\d{2}/\d{2} \d{2}:\d{2}:\d{2}\.\d{6}"
-        assert re.match(
-            timestamp_pattern, timestamp_str
-        ), f"Timestamp '{timestamp_str}' doesn't match expected format MM/DD/YY H :MM:SS.ssssss"
-
-        # Test that we can parse it back to a datetime object
-        from datetime import datetime
-
-        try:
-            parsed_time = datetime.strptime(timestamp_str, "%m/%d/%y %H:%M:%S.%f")
-            assert isinstance(parsed_time, datetime)
-        except ValueError as e:
-            pytest.fail(f"Timestamp '{timestamp_str}' is not parseable: {e}")
+        ]
+
+        for prop in bool_props:
+            # Should have integer-like values (0 or 1)
+            assert isinstance(prop.value, (int, bool))
+            assert prop.value in [0, 1, True, False]
+
+    def test_property_write_capabilities(self, base_auto_setup):
+        """Test that properties can be written to."""
+        writeable_props = [
+            base_auto_setup.setup_start,
+            base_auto_setup.ssa_cal,
+            base_auto_setup.tune,
+            base_auto_setup.note,
+        ]
+
+        for prop in writeable_props:
+            assert hasattr(prop, "write")
+            assert callable(prop.write)
+
+    def test_enum_like_properties_defaults(self, base_auto_setup):
+        """Test enum-like properties have reasonable defaults."""
+        enum_props = [
+            (base_auto_setup.tune, 1),
+            (base_auto_setup.cav_char, 1),
+            (base_auto_setup.ramp, 1),
+            (base_auto_setup.abort, 0),
+        ]
+
+        for prop, expected_default in enum_props:
+            assert prop.value == expected_default
+
+
+class TestEnvironmentConfiguration:
+    """Test environment variable configuration."""
+
+    def test_launcher_dir_path_construction(self):
+        """Test that launcher directory path is constructed correctly."""
+        expected_parts = ["applications", "auto_setup", "launcher"]
+        launcher_dir = AutoSetupPVGroup.launcher_dir
+
+        # Check that all expected parts are in the path
+        for part in expected_parts:
+            assert part in launcher_dir
+
+    def test_srf_root_dir_affects_launcher_dir(self):
+        """Test that SRF_ROOT_DIR affects launcher directory."""  # Get current launcher dir
+        current_launcher_dir = AutoSetupPVGroup.launcher_dir
+        current_srf_root = AutoSetupPVGroup.srf_root_dir
+
+        # Should start with the root directory
+        assert current_launcher_dir.startswith(current_srf_root)
 
 
 if __name__ == "__main__":
-    pytest.main([__file__])+    pytest.main([__file__, "-v"])