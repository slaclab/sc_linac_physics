from collections import OrderedDict
from datetime import timedelta, datetime
from random import randint, choice
from typing import DefaultDict
from unittest import mock
from unittest.mock import MagicMock, patch

import pytest
from lcls_tools.common.controls.pyepics.utils import make_mock_pv

from displays.cavity_display.backend.backend_cavity import BackendCavity
<<<<<<< HEAD
from displays.cavity_display.backend.fault import FaultCounter, Fault
from tests.displays.cavity_display.utils.utils import mock_parse


@pytest.fixture
def cavity():
    cav_num = randint(1, 8)
    rack = MagicMock()
    rack.rack_name = "A" if cav_num <= 4 else "B"

    rack.cryomodule.linac.machine.lazy_fault_pvs = True
    with patch("displays.cavity_display.utils.utils.parse_csv", mock_parse):
        cavity = BackendCavity(cavity_num=cav_num, rack_object=rack)
        cavity._status_pv_obj = make_mock_pv()
        cavity._severity_pv_obj = make_mock_pv()
        cavity._description_pv_obj = make_mock_pv()
        for fault in cavity.faults.values():
            fault.is_currently_faulted = MagicMock(return_value=False)

        yield cavity


def test_create_faults(cavity):
    cavity.create_faults()

    # mock rack fault is for rack A
    if cavity.number <= 4:
        assert len(cavity.faults.items()) == 6
    else:
        assert len(cavity.faults.items()) == 5


def test_get_fault_counts(cavity):
    # Making Mock fault objects w/ values
    mock_fault_counter_1 = FaultCounter(fault_count=5, ok_count=3, invalid_count=0)
    mock_fault_counter_2 = FaultCounter(fault_count=3, ok_count=5, invalid_count=1)
    mock_fault_counter_3 = FaultCounter(fault_count=1, ok_count=8, invalid_count=2)
    mock_faults = [
        mock.Mock(
            tlc="OFF",
            pv="PV1",
            get_fault_count_over_time_range=mock.Mock(
                return_value=mock_fault_counter_1
=======
from displays.cavity_display.backend.backend_machine import BackendMachine
from displays.cavity_display.backend.fault import FaultCounter
from tests.displays.cavity_display.test_utils.utils import mock_open
from utils.sc_linac.cryomodule import Cryomodule

builtin_open = open  # save the unpatched version


class TestBackendCavity(TestCase):
    @classmethod
    def setUpClass(cls):
        # We are setting up the mock for the test class. (Replacing the open func)
        cls.mock_open_patcher = mock.patch("builtins.open", mock_open)
        cls.mock_open_patcher.start()
        # Create display Machine
        cls.DISPLAY_MACHINE = BackendMachine(lazy_fault_pvs=True)

    @classmethod
    def tearDownClass(cls):
        # Stops patcher when we finish all tests
        cls.mock_open_patcher.stop()

    def setUp(self):
        self.cm01: Cryomodule = self.DISPLAY_MACHINE.cryomodules["01"]
        self.cavity1: BackendCavity = self.cm01.cavities[1]
        self.cavity5: BackendCavity = self.cm01.cavities[5]
        self.cavity1.rack.rack_name = "A"

        # Need additonal setup for running through fault tests
        self.cavity1.create_faults = mock.Mock()
        self.cavity1.number = 1
        self.cavity1.status_pv = "STATUS_PV"
        self.cavity1.severity_pv = "SEVERITY_PV"
        self.cavity1.description_pv = "DESCRIPTION_PV"

    def test_create_faults_rack(self):
        cm01: Cryomodule = self.DISPLAY_MACHINE.cryomodules["01"]
        cavity1: BackendCavity = cm01.cavities[1]
        cavity5: BackendCavity = cm01.cavities[5]

        # Asserting cav1 only has 5 fault.
        self.assertEqual(len(cavity1.faults.values()), 5)
        # Asserting cav5 only has 4 fault.
        self.assertEqual(len(cavity5.faults.values()), 4)

    def test_create_faults(self):
        self.skipTest("not yet implemented")

    def test_get_fault_counts(self):
        # Setup
        cavity1: BackendCavity = self.cm01.cavities[1]

        # Making Mock fault objects w/ values
        mock_fault_counter_1 = FaultCounter(fault_count=5, ok_count=3, invalid_count=0)
        mock_fault_counter_2 = FaultCounter(fault_count=3, ok_count=5, invalid_count=1)
        mock_fault_counter_3 = FaultCounter(fault_count=1, ok_count=8, invalid_count=2)
        mock_faults = [
            mock.Mock(
                tlc="OFF",
                pv="PV1",
                get_fault_count_over_time_range=mock.Mock(
                    return_value=mock_fault_counter_1
                ),
>>>>>>> 3579d483
            ),
        ),
        mock.Mock(
            tlc="MGT",
            pv="PV2",
            get_fault_count_over_time_range=mock.Mock(
                return_value=mock_fault_counter_2
            ),
        ),
        mock.Mock(
            tlc="MGT",
            pv="PV3",
            get_fault_count_over_time_range=mock.Mock(
                return_value=mock_fault_counter_3
            ),
        ),
    ]
    # Now need to replace cavity1.faults w/ our mock faults.
    cavity.faults = OrderedDict((i, fault) for i, fault in enumerate(mock_faults))

    # Test
    start_time = datetime.now()
    end_time = start_time + timedelta(minutes=1)

    # Calling function we are testing w/ our time range.
    result: DefaultDict[str, FaultCounter] = cavity.get_fault_counts(
        start_time, end_time
    )

    # Our assertions
    # 1. results needs to be an instance of dict
    assert isinstance(result, dict)
    assert len(result) == 2

    # 3. Making sure FaultCounter obj with the highest sum of
    #    fault_count+invalid_count is in the result for its associated TLC
    assert result["OFF"] == mock_fault_counter_1
    assert result["MGT"] == mock_fault_counter_2

    # Edge Case for Empty Fault
    cavity.faults = OrderedDict()
    empty_result: DefaultDict[str, FaultCounter] = cavity.get_fault_counts(
        start_time, end_time
    )
    assert len(empty_result) == 0

    # 4. Need to verify get_fault_count_over_time_range was called for each fault
    for fault in mock_faults:
        fault.get_fault_count_over_time_range.assert_called_once_with(
            start_time=start_time, end_time=end_time
        )


def test_run_through_faults_not_faulted(cavity):
    """1st part we're testing is: No faults"""

    # Calling method
    cavity.run_through_faults()

    cavity._status_pv_obj.put.assert_called_with(str(cavity.number))
    cavity._severity_pv_obj.put.assert_called_with(0)
    cavity._description_pv_obj.put.assert_called_with(" ")


def test_run_through_faults_faulted(cavity):
    faulted_fault: Fault = choice(list(cavity.faults.values()))
    print(f"Fault mocked as faulted: {faulted_fault.pv}")
    faulted_fault.is_currently_faulted = MagicMock(return_value=True)
    cavity.run_through_faults()

    cavity._status_pv_obj.put.assert_called_with(faulted_fault.tlc)
    cavity._severity_pv_obj.put.assert_called_with(faulted_fault.severity)
    cavity._description_pv_obj.put.assert_called_with(faulted_fault.short_description)<|MERGE_RESOLUTION|>--- conflicted
+++ resolved
@@ -9,9 +9,8 @@
 from lcls_tools.common.controls.pyepics.utils import make_mock_pv
 
 from displays.cavity_display.backend.backend_cavity import BackendCavity
-<<<<<<< HEAD
 from displays.cavity_display.backend.fault import FaultCounter, Fault
-from tests.displays.cavity_display.utils.utils import mock_parse
+from tests.displays.cavity_display.test_utils.utils import mock_parse
 
 
 @pytest.fixture
@@ -53,71 +52,6 @@
             pv="PV1",
             get_fault_count_over_time_range=mock.Mock(
                 return_value=mock_fault_counter_1
-=======
-from displays.cavity_display.backend.backend_machine import BackendMachine
-from displays.cavity_display.backend.fault import FaultCounter
-from tests.displays.cavity_display.test_utils.utils import mock_open
-from utils.sc_linac.cryomodule import Cryomodule
-
-builtin_open = open  # save the unpatched version
-
-
-class TestBackendCavity(TestCase):
-    @classmethod
-    def setUpClass(cls):
-        # We are setting up the mock for the test class. (Replacing the open func)
-        cls.mock_open_patcher = mock.patch("builtins.open", mock_open)
-        cls.mock_open_patcher.start()
-        # Create display Machine
-        cls.DISPLAY_MACHINE = BackendMachine(lazy_fault_pvs=True)
-
-    @classmethod
-    def tearDownClass(cls):
-        # Stops patcher when we finish all tests
-        cls.mock_open_patcher.stop()
-
-    def setUp(self):
-        self.cm01: Cryomodule = self.DISPLAY_MACHINE.cryomodules["01"]
-        self.cavity1: BackendCavity = self.cm01.cavities[1]
-        self.cavity5: BackendCavity = self.cm01.cavities[5]
-        self.cavity1.rack.rack_name = "A"
-
-        # Need additonal setup for running through fault tests
-        self.cavity1.create_faults = mock.Mock()
-        self.cavity1.number = 1
-        self.cavity1.status_pv = "STATUS_PV"
-        self.cavity1.severity_pv = "SEVERITY_PV"
-        self.cavity1.description_pv = "DESCRIPTION_PV"
-
-    def test_create_faults_rack(self):
-        cm01: Cryomodule = self.DISPLAY_MACHINE.cryomodules["01"]
-        cavity1: BackendCavity = cm01.cavities[1]
-        cavity5: BackendCavity = cm01.cavities[5]
-
-        # Asserting cav1 only has 5 fault.
-        self.assertEqual(len(cavity1.faults.values()), 5)
-        # Asserting cav5 only has 4 fault.
-        self.assertEqual(len(cavity5.faults.values()), 4)
-
-    def test_create_faults(self):
-        self.skipTest("not yet implemented")
-
-    def test_get_fault_counts(self):
-        # Setup
-        cavity1: BackendCavity = self.cm01.cavities[1]
-
-        # Making Mock fault objects w/ values
-        mock_fault_counter_1 = FaultCounter(fault_count=5, ok_count=3, invalid_count=0)
-        mock_fault_counter_2 = FaultCounter(fault_count=3, ok_count=5, invalid_count=1)
-        mock_fault_counter_3 = FaultCounter(fault_count=1, ok_count=8, invalid_count=2)
-        mock_faults = [
-            mock.Mock(
-                tlc="OFF",
-                pv="PV1",
-                get_fault_count_over_time_range=mock.Mock(
-                    return_value=mock_fault_counter_1
-                ),
->>>>>>> 3579d483
             ),
         ),
         mock.Mock(
