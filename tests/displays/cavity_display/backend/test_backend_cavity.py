--- conflicted
+++ resolved
@@ -1,14 +1,6 @@
-from collections import OrderedDict
-from datetime import timedelta, datetime
 from unittest import TestCase, mock
-from utils.sc_linac.linac import Machine
-from displays.cavity_display.backend.backend_cavity import BackendCavity
-from displays.cavity_display.backend.fault import FaultCounter
 
-<<<<<<< HEAD
-=======
-from utils.sc_linac.linac import Machine
->>>>>>> 5887f54c
+from lcls_tools.superconducting.sc_linac import Machine
 
 builtin_open = open  # save the unpatched version
 
@@ -154,109 +146,33 @@
 
 
 def mock_open(*args, **kwargs):
-    data = [
-        ",".join(csv_keys),
-        ",".join(csv_rack_row),
-        ",".join(csv_all_row),
-        ",".join(csv_ssa_row),
-        ",".join(csv_cryo_row),
-        ",".join(csv_cm_row),
-    ]
+    data = [",".join(csv_keys), ",".join(csv_rack_row)]
     # mocked open for path "foo"
     return mock.mock_open(read_data="\n".join(data))(*args, **kwargs)
 
 
+# These import states try to read from faults.csv which causes an error
+with mock.patch("builtins.open", mock_open):
+    from displays.cavity_display.backend.backend_cavity import BackendCavity
+
+    DISPLAY_MACHINE = Machine(
+        cavity_class=BackendCavity,
+    )
+
+
 class TestBackendCavity(TestCase):
-    @classmethod
-    def setUpClass(cls):
-        # We are setting up the mock for the test class. (Replacing the open func)
-        cls.mock_open_patcher = mock.patch("builtins.open", mock_open)
-        cls.mock_open_patcher.start()
-        # Create display Machine
-        cls.DISPLAY_MACHINE = Machine(cavity_class=BackendCavity)
-
-    @classmethod
-    def tearDownClass(cls):
-        # Stops patcher when we finish all tests
-        cls.mock_open_patcher.stop()
-
-    def setUp(self):
-        self.cm01 = self.DISPLAY_MACHINE.cryomodules["01"]
-        self.cavity1 = self.cm01.cavities[1]
-        self.cavity5 = self.cm01.cavities[5]
-        self.cavity1.rack.rack_name = 'A'
-
-        # Need additonal setup for running through fault tests
-
-        self.cavity1.create_faults = mock.Mock()
-        self.cavity1.number = 1
-        self.cavity1.status_pv = "STATUS_PV"
-        self.cavity1.severity_pv = "SEVERITY_PV"
-        self.cavity1.description_pv = "DESCRIPTION_PV"
-
     def test_create_faults_rack(self):
-        cm01 = self.DISPLAY_MACHINE.cryomodules["01"]
+        cm01 = DISPLAY_MACHINE.cryomodules["01"]
         cavity1: BackendCavity = cm01.cavities[1]
         cavity5: BackendCavity = cm01.cavities[5]
 
-        # Asserting cav1 only has 5 fault.
-        self.assertEqual(len(cavity1.faults.values()), 5)
-        # Asserting cav5 only has 4 fault.
-        self.assertEqual(len(cavity5.faults.values()), 4)
+        self.assertEqual(len(cavity1.faults.values()), 1)
+        self.assertEqual(
+            len(cavity5.faults.values()), 0, msg="Rack B cavity created Rack A fault"
+        )
 
-        # Maybe an assertion to confirm cav5 has no rack faults?
-
-        # WIP
-
-    def test_create_faults(self):
+    def test_get_fault_counts(self):
         self.skipTest("not yet implemented")
 
-    def test_get_fault_counts(self):
-        # Setup
-        cavity1 = self.cm01.cavities[1]
-        # Making Mock fault objects w/ values
-        mock_faults = [
-            mock.Mock(pv = mock.Mock(pvname = "PV1"), get_fault_count_over_time_range = mock.Mock(return_value=FaultCounter(fault_count=5, ok_count=3, invalid_count=0))),
-            mock.Mock(pv = mock.Mock(pvname = "PV2"), get_fault_count_over_time_range = mock.Mock(return_value=FaultCounter(fault_count=3, ok_count=5, invalid_count=1))),
-            mock.Mock(pv = mock.Mock(pvname = "PV3"), get_fault_count_over_time_range = mock.Mock(return_value=FaultCounter(fault_count=0, ok_count=8, invalid_count=0))),
-
-        ]
-        # Now need to replace cavity.faults w/ our mock faults.
-        cavity1.faults = OrderedDict((i, fault) for i, fault in enumerate(mock_faults))
-        # Test
-        start_time = datetime.now()
-        end_time = start_time + timedelta(minutes=1)
-        # Calling function we are testing w/ our time range.
-        result = cavity1.get_fault_counts(start_time, end_time)
-
-        # Our assertions
-        # 1. results needs to be an instance of dict
-        self.assertIsInstance(result, dict)
-        # 2. Need to verify the result has 3 entries
-        self.assertEqual(len(result), 3)
-        # Making sure FaultCounter obj in the result match each PV
-        self.assertEqual(result["PV1"], FaultCounter(fault_count=5, ok_count=3, invalid_count=0))
-        self.assertEqual(result['PV2'], FaultCounter(fault_count=3, ok_count=5, invalid_count=1))
-        self.assertEqual(result['PV3'], FaultCounter(fault_count=0, ok_count=8, invalid_count=0))
-
-
-        # 4. Need to verify get_fault_count_over_time_range was called for each fault
-        for fault in mock_faults:
-            fault.get_fault_count_over_time_range.assert_called_once_with(start_time=start_time, end_time=end_time)
-
-    @mock.patch('displays.cavity_display.backend.backend_cavity.caput')
-    def test_run_through_faults(self, mock_caput):
-        # 1st part we're testing is: No faults
-        self.cavity1.faults = OrderedDict()
-        # Calling method
-        self.cavity1.run_through_faults()
-
-        mock_caput.assert_any_call("STATUS_PV", "1")
-        mock_caput.assert_any_call("SEVERITY_PV", 0)
-        mock_caput.assert_any_call("DESCRIPTION_PV", " ")
-
-        # 2nd part im thinking testing: We have 1 fault
-
-        # 3rd part im thinking testing: Invalid PV
-
-        # WIP+    def test_run_through_faults(self):
+        self.skipTest("not yet implemented")