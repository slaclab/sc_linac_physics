from collections import OrderedDict
from datetime import timedelta, datetime
from typing import DefaultDict
from unittest import TestCase, mock

from displays.cavity_display.backend.backend_cavity import BackendCavity
from displays.cavity_display.backend.fault import FaultCounter
<<<<<<< HEAD
=======
from utils.sc_linac.cryomodule import Cryomodule
>>>>>>> bda91f0b
from utils.sc_linac.linac import Machine

builtin_open = open  # save the unpatched version

csv_keys = [
    "Three Letter Code",
    "Short Description",
    "Long Description",
    "Recommended Corrective Actions",
    "Level",
    "CM Type",
    "Button Type",
    "Button Path",
    "Button Macros",
    "Rack",
    "PV Prefix",
    "PV Suffix",
    "OK If Equal To",
    "Faulted If Equal To",
    "Severity",
    "Generic Short Description for Decoder",
]
csv_cav_row = [
    "   ",
    "Offline",
    "Cavity not usable or not intended to be used for extended period",
    "No further action required",
    "CAV",
    "",
    "EDM",
    "$EDM/llrf/rf_srf_cavity_main.edl",
    '"SELTAB=10',
    'SELCHAR=3"',
    "",
    "ACCL:{LINAC}:{CRYOMODULE}{CAVITY}0:",
    "HWMODE",
    "",
    "2",
    "5",
    "Offline",
    "",
]

csv_all_row = [
    "BSO",
    "BSOIC Tripped Chain A",
    "BSOIC tripped",
    "Communicate the fault to the EOIC and await resolution",
    "ALL",
    "",
    "EDM",
    "$EDM/pps/pps_sysw.edl",
    "",
    "",
    "BSOC:SYSW:2:",
    "SumyA",
    "1",
    "",
    "2",
    "BSOIC Tripped",
    "",
]

csv_rack_row = [
    "BLV",
    "Beamline Vacuum",
    "Beamline Vacuum too high",
    "Contact on call SRF person",
    "RACK",
    "",
    "EDM",
    "$EDM/llrf/rf_srf_cavity_main.edl",
    '"SELTAB=4',
    'SELCHAR=3"',
    "A",
    "ACCL:{LINAC}:{CRYOMODULE}00:",
    "BMLNVACA_LTCH",
    "0",
    "",
    "2",
    "",
    "",
]

csv_ssa_row = [
    "SSA",
    "SSA Faulted",
    "SSA not on",
    "Run auto setup",
    "SSA",
    "",
    "EDM",
    "$EDM/llrf/rf_srf_ssa_{cm_OR_hl}.edl",
    "",
    "",
    "ACCL:{LINAC}:{CRYOMODULE}{CAVITY}0:SSA:",
    "FaultSummary.SEVR",
    "",
    "2",
    "2",
    "SSA Faulted",
    "",
]

csv_cryo_row = [
    "USL",
    "Upstream liquid level out of tolerance Alarm",
    "Cryomodule liquid level out of tolerance",
    "Call on shift cryo operator",
    "CRYO",
    "",
    "EDM",
    "$EDM/cryo/cryo_system_all.edl",
    "",
    "",
    "CLL:CM{CRYOMODULE}:2601:US:",
    "LVL.SEVR",
    "",
    "2",
    "2",
    "",
    "",
]

csv_cm_row = [
    "BCS",
    "BCS LLRF Drive Fault",
    "BCS fault is interrupting LLRF drive (only affects CM01 in practice)",
    "Communicate the fault to the EOIC and await resolution",
    "CM",
    "ALL",
    "EDM",
    "$EDM/bcs/ops_lcls2_bcs_main.edl",
    "",
    "",
    "ACCL:{LINAC}:{CRYOMODULE}00:",
    "BCSDRVSUM",
    "0",
    "",
    "2",
    "BCS LLRF Drive Fault",
    "",
]


def mock_open(*args, **kwargs):
    data = [
        ",".join(csv_keys),
        ",".join(csv_rack_row),
        ",".join(csv_all_row),
        ",".join(csv_ssa_row),
        ",".join(csv_cryo_row),
        ",".join(csv_cm_row),
    ]
    # mocked open for path "foo"
    return mock.mock_open(read_data="\n".join(data))(*args, **kwargs)


# Comment
class TestBackendCavity(TestCase):
    @classmethod
    def setUpClass(cls):
        # We are setting up the mock for the test class. (Replacing the open func)
        cls.mock_open_patcher = mock.patch("builtins.open", mock_open)
        cls.mock_open_patcher.start()
        # Create display Machine
        cls.DISPLAY_MACHINE = Machine(cavity_class=BackendCavity)

    @classmethod
    def tearDownClass(cls):
        # Stops patcher when we finish all tests
        cls.mock_open_patcher.stop()

    def setUp(self):
<<<<<<< HEAD
        self.cm01 = self.DISPLAY_MACHINE.cryomodules["01"]
        self.cavity1 = self.cm01.cavities[1]
        self.cavity5 = self.cm01.cavities[5]
=======
        self.cm01: Cryomodule = self.DISPLAY_MACHINE.cryomodules["01"]
        self.cavity1: BackendCavity = self.cm01.cavities[1]
        self.cavity5: BackendCavity = self.cm01.cavities[5]
>>>>>>> bda91f0b
        self.cavity1.rack.rack_name = "A"

        # Need additonal setup for running through fault tests

        self.cavity1.create_faults = mock.Mock()
        self.cavity1.number = 1
        self.cavity1.status_pv = "STATUS_PV"
        self.cavity1.severity_pv = "SEVERITY_PV"
        self.cavity1.description_pv = "DESCRIPTION_PV"

    def test_create_faults_rack(self):
        cm01: Cryomodule = self.DISPLAY_MACHINE.cryomodules["01"]
        cavity1: BackendCavity = cm01.cavities[1]
        cavity5: BackendCavity = cm01.cavities[5]

        # Asserting cav1 only has 5 fault.
        self.assertEqual(len(cavity1.faults.values()), 5)
        # Asserting cav5 only has 4 fault.
        self.assertEqual(len(cavity5.faults.values()), 4)

        # Maybe an assertion to confirm cav5 has no rack faults?

        # WIP

    def test_create_faults(self):
        self.skipTest("not yet implemented")

    def test_get_fault_counts(self):
        # Setup
        cavity1: BackendCavity = self.cm01.cavities[1]
<<<<<<< HEAD
=======

>>>>>>> bda91f0b
        # Making Mock fault objects w/ values
        mock_fault_counter_1 = FaultCounter(fault_count=5, ok_count=3, invalid_count=0)
        mock_fault_counter_2 = FaultCounter(fault_count=3, ok_count=5, invalid_count=1)
        mock_fault_counter_3 = FaultCounter(fault_count=1, ok_count=8, invalid_count=2)
        mock_faults = [
            mock.Mock(
<<<<<<< HEAD
                pv="PV1",
                get_fault_count_over_time_range=mock.Mock(
                    return_value=FaultCounter(
                        fault_count=5, ok_count=3, invalid_count=0
                    )
                ),
            ),
            mock.Mock(
                pv="PV2",
                get_fault_count_over_time_range=mock.Mock(
                    return_value=FaultCounter(
                        fault_count=3, ok_count=5, invalid_count=1
                    )
                ),
            ),
            mock.Mock(
                pv="PV3",
                get_fault_count_over_time_range=mock.Mock(
                    return_value=FaultCounter(
                        fault_count=0, ok_count=8, invalid_count=0
                    )
=======
                tlc="OFF",
                pv=mock.Mock(pvname="PV1"),
                get_fault_count_over_time_range=mock.Mock(
                    return_value=mock_fault_counter_1
                ),
            ),
            mock.Mock(
                tlc="MGT",
                pv=mock.Mock(pvname="PV2"),
                get_fault_count_over_time_range=mock.Mock(
                    return_value=mock_fault_counter_2
                ),
            ),
            mock.Mock(
                tlc="MGT",
                pv=mock.Mock(pvname="PV3"),
                get_fault_count_over_time_range=mock.Mock(
                    return_value=mock_fault_counter_3
>>>>>>> bda91f0b
                ),
            ),
        ]
        # Now need to replace cavity1.faults w/ our mock faults.
        cavity1.faults = OrderedDict((i, fault) for i, fault in enumerate(mock_faults))

        # Test
        start_time = datetime.now()
        end_time = start_time + timedelta(minutes=1)

        # Calling function we are testing w/ our time range.
        result: DefaultDict[str, FaultCounter] = cavity1.get_fault_counts(
            start_time, end_time
        )

        # Our assertions
        # 1. results needs to be an instance of dict
        self.assertIsInstance(result, dict)
<<<<<<< HEAD
        # 2. Need to verify the result has 3 entries
        self.assertEqual(len(result), 3)
        # Making sure FaultCounter obj in the result match each PV
        self.assertEqual(
            result["PV1"], FaultCounter(fault_count=5, ok_count=3, invalid_count=0)
        )
        self.assertEqual(
            result["PV2"], FaultCounter(fault_count=3, ok_count=5, invalid_count=1)
        )
        self.assertEqual(
            result["PV3"], FaultCounter(fault_count=0, ok_count=8, invalid_count=0)
        )
=======

        # 2. Need to verify the result has 2 entries
        self.assertEqual(len(result), 2)

        # 3. Making sure FaultCounter obj with the highest sum of
        #    fault_count+invalid_count is in the result for its associated TLC
        self.assertEqual(result["OFF"], mock_fault_counter_1)
        self.assertEqual(result["MGT"], mock_fault_counter_2)

        # Edge Case for Empty Fault
        cavity1.faults = OrderedDict()
        empty_result: DefaultDict[str, FaultCounter] = cavity1.get_fault_counts(
            start_time, end_time
        )
        self.assertEqual(len(empty_result), 0)
>>>>>>> bda91f0b

        # 4. Need to verify get_fault_count_over_time_range was called for each fault
        for fault in mock_faults:
            fault.get_fault_count_over_time_range.assert_called_once_with(
                start_time=start_time, end_time=end_time
            )

    @mock.patch("displays.cavity_display.backend.backend_cavity.caput")
    def test_run_through_faults(self, mock_caput):
        # 1st part we're testing is: No faults
        self.cavity1.faults = OrderedDict()

        # Calling method
        self.cavity1.run_through_faults()

        mock_caput.assert_any_call("STATUS_PV", "1")
        mock_caput.assert_any_call("SEVERITY_PV", 0)
        mock_caput.assert_any_call("DESCRIPTION_PV", " ")

        # 2nd part im thinking testing: We have 1 fault

        # 3rd part im thinking testing: Invalid PV

        # WIP<|MERGE_RESOLUTION|>--- conflicted
+++ resolved
@@ -5,10 +5,7 @@
 
 from displays.cavity_display.backend.backend_cavity import BackendCavity
 from displays.cavity_display.backend.fault import FaultCounter
-<<<<<<< HEAD
-=======
 from utils.sc_linac.cryomodule import Cryomodule
->>>>>>> bda91f0b
 from utils.sc_linac.linac import Machine
 
 builtin_open = open  # save the unpatched version
@@ -183,15 +180,9 @@
         cls.mock_open_patcher.stop()
 
     def setUp(self):
-<<<<<<< HEAD
-        self.cm01 = self.DISPLAY_MACHINE.cryomodules["01"]
-        self.cavity1 = self.cm01.cavities[1]
-        self.cavity5 = self.cm01.cavities[5]
-=======
         self.cm01: Cryomodule = self.DISPLAY_MACHINE.cryomodules["01"]
         self.cavity1: BackendCavity = self.cm01.cavities[1]
         self.cavity5: BackendCavity = self.cm01.cavities[5]
->>>>>>> bda91f0b
         self.cavity1.rack.rack_name = "A"
 
         # Need additonal setup for running through fault tests
@@ -222,39 +213,13 @@
     def test_get_fault_counts(self):
         # Setup
         cavity1: BackendCavity = self.cm01.cavities[1]
-<<<<<<< HEAD
-=======
-
->>>>>>> bda91f0b
+
         # Making Mock fault objects w/ values
         mock_fault_counter_1 = FaultCounter(fault_count=5, ok_count=3, invalid_count=0)
         mock_fault_counter_2 = FaultCounter(fault_count=3, ok_count=5, invalid_count=1)
         mock_fault_counter_3 = FaultCounter(fault_count=1, ok_count=8, invalid_count=2)
         mock_faults = [
             mock.Mock(
-<<<<<<< HEAD
-                pv="PV1",
-                get_fault_count_over_time_range=mock.Mock(
-                    return_value=FaultCounter(
-                        fault_count=5, ok_count=3, invalid_count=0
-                    )
-                ),
-            ),
-            mock.Mock(
-                pv="PV2",
-                get_fault_count_over_time_range=mock.Mock(
-                    return_value=FaultCounter(
-                        fault_count=3, ok_count=5, invalid_count=1
-                    )
-                ),
-            ),
-            mock.Mock(
-                pv="PV3",
-                get_fault_count_over_time_range=mock.Mock(
-                    return_value=FaultCounter(
-                        fault_count=0, ok_count=8, invalid_count=0
-                    )
-=======
                 tlc="OFF",
                 pv=mock.Mock(pvname="PV1"),
                 get_fault_count_over_time_range=mock.Mock(
@@ -273,7 +238,6 @@
                 pv=mock.Mock(pvname="PV3"),
                 get_fault_count_over_time_range=mock.Mock(
                     return_value=mock_fault_counter_3
->>>>>>> bda91f0b
                 ),
             ),
         ]
@@ -292,20 +256,6 @@
         # Our assertions
         # 1. results needs to be an instance of dict
         self.assertIsInstance(result, dict)
-<<<<<<< HEAD
-        # 2. Need to verify the result has 3 entries
-        self.assertEqual(len(result), 3)
-        # Making sure FaultCounter obj in the result match each PV
-        self.assertEqual(
-            result["PV1"], FaultCounter(fault_count=5, ok_count=3, invalid_count=0)
-        )
-        self.assertEqual(
-            result["PV2"], FaultCounter(fault_count=3, ok_count=5, invalid_count=1)
-        )
-        self.assertEqual(
-            result["PV3"], FaultCounter(fault_count=0, ok_count=8, invalid_count=0)
-        )
-=======
 
         # 2. Need to verify the result has 2 entries
         self.assertEqual(len(result), 2)
@@ -321,7 +271,6 @@
             start_time, end_time
         )
         self.assertEqual(len(empty_result), 0)
->>>>>>> bda91f0b
 
         # 4. Need to verify get_fault_count_over_time_range was called for each fault
         for fault in mock_faults:
