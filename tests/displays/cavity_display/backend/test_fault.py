--- conflicted
+++ resolved
@@ -1,28 +1,7 @@
-<<<<<<< HEAD
+from datetime import datetime
 from random import randint
 from unittest import TestCase, mock
-from unittest.mock import MagicMock
-
-from lcls_tools.common.controls.pyepics.utils import (
-    make_mock_pv,
-    EPICS_INVALID_VAL,
-    PVInvalidError,
-)
-from lcls_tools.common.data.archiver import ArchiverValue
-
-from displays.cavity_display.backend.fault import FaultCounter
-
-archiver_value = ArchiverValue()
-archive_mock = MagicMock(return_value={"PV": archiver_value})
-with mock.patch("lcls_tools.common.data.archiver.get_data_at_time", archive_mock):
-    from displays.cavity_display.backend.fault import Fault
-=======
-from unittest import TestCase
 from unittest.mock import MagicMock, patch
-from random import randint
-from datetime import datetime
-
-from displays.cavity_display.backend.fault import FaultCounter
 
 from lcls_tools.common.controls.pyepics.utils import (
     make_mock_pv,
@@ -31,21 +10,29 @@
 )
 from lcls_tools.common.data.archiver import ArchiverValue, ArchiveDataHandler
 
+from displays.cavity_display.backend.fault import FaultCounter
+
 archiver_value = ArchiverValue()
 get_data_at_time_mock = MagicMock(return_value={"PV": archiver_value})
 get_values_over_time_range_mock = MagicMock(
     return_value={"PV": ArchiveDataHandler([archiver_value])}
 )
 
+archiver_value = ArchiverValue()
+archive_mock = MagicMock(return_value={"PV": archiver_value})
+with mock.patch("lcls_tools.common.data.archiver.get_data_at_time", archive_mock):
+    from displays.cavity_display.backend.fault import Fault
+
 
 @patch.multiple(
-    'lcls_tools.common.data.archiver',
+    "lcls_tools.common.data.archiver",
     get_data_at_time=get_data_at_time_mock,
-    get_values_over_time_range=get_values_over_time_range_mock
+    get_values_over_time_range=get_values_over_time_range_mock,
 )
 class TestFault(TestCase):
     def setUp(self):
         from displays.cavity_display.backend.fault import Fault
+
         self.fault = Fault(
             severity=0,
             tlc="test_tlc",
@@ -59,7 +46,7 @@
             macros={},
             button_text="Test Button",
             button_macro={},
-            action=None
+            action=None,
         )
 
     def test_pv_obj(self):
@@ -105,7 +92,9 @@
         self.fault.fault_value = None
         self.assertRaises(Exception, self.fault.is_faulted, pv)
 
-    @patch('displays.cavity_display.backend.fault.get_data_at_time', get_data_at_time_mock)
+    @patch(
+        "displays.cavity_display.backend.fault.get_data_at_time", get_data_at_time_mock
+    )
     def test_was_faulted(self):
         self.fault.pv = "PV"
         self.fault.is_faulted = MagicMock()
@@ -117,10 +106,13 @@
 
     # Double checking that the patch.multiple is working.
     def test_mocks_are_applied(self):
-        from lcls_tools.common.data.archiver import get_data_at_time, get_values_over_time_range
+        from lcls_tools.common.data.archiver import (
+            get_data_at_time,
+            get_values_over_time_range,
+        )
+
         self.assertEqual(get_data_at_time, get_data_at_time_mock)
         self.assertEqual(get_values_over_time_range, get_values_over_time_range_mock)
->>>>>>> b3b035c4
 
 
 class TestFaultCounter(TestCase):
@@ -151,6 +143,9 @@
             self.fault_count + self.invalid_count, self.fault_counter.sum_fault_count
         )
 
+    def test_ratio_ok(self):
+        self.skipTest("Not yet implemented")
+
     def test_gt(self):
         if self.fault_counter.sum_fault_count > self.fault_counter2.sum_fault_count:
             self.assertTrue(self.fault_counter > self.fault_counter2)
@@ -168,11 +163,15 @@
     def setUp(self):
         self.fault = Fault(severity=0)
 
+    def test_pv_obj(self):
+        self.fault._pv_obj = MagicMock()
+        self.assertEqual(self.fault.pv_obj, self.fault._pv_obj)
+
     def test_is_currently_faulted(self):
         self.fault.is_faulted = MagicMock()
-        self.fault.pv = make_mock_pv()
+        self.fault._pv_obj = make_mock_pv()
         self.fault.is_currently_faulted()
-        self.fault.is_faulted.assert_called_with(self.fault.pv)
+        self.fault.is_faulted.assert_called_with(self.fault._pv_obj)
 
     def test_is_faulted_invalid(self):
         pv = make_mock_pv(severity=EPICS_INVALID_VAL)
