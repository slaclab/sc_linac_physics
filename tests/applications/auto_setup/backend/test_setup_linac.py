--- conflicted
+++ resolved
@@ -4,23 +4,22 @@
 
 import pytest
 
-<<<<<<< HEAD
 from sc_linac_physics.utils.sc_linac.linac import Linac
-=======
-from sc_linac_physics.applications.auto_setup.backend.setup_machine import (
-    SetupMachine,
-)
->>>>>>> f1a533b8
 
 
 @pytest.fixture
 def setup_linac(monkeypatch):
     """Create a SetupLinac instance for testing."""
-    from sc_linac_physics.applications.auto_setup.backend.setup_linac import SetupLinac
+    from sc_linac_physics.applications.auto_setup.backend.setup_linac import (
+        SetupLinac,
+    )
 
     # Mock LauncherLinacObject since it's in the inheritance chain
     launcher_mock = MagicMock()
-    monkeypatch.setattr("sc_linac_physics.utils.sc_linac.linac_utils.LauncherLinacObject", launcher_mock)
+    monkeypatch.setattr(
+        "sc_linac_physics.utils.sc_linac.linac_utils.LauncherLinacObject",
+        launcher_mock,
+    )
 
     # Create a proper mock machine
     machine = MagicMock()
@@ -148,4 +147,6 @@
 
         # Test setter updates PV
         setup_linac.auto_tune_requested = False
-        setup_linac._auto_tune_requested_pv_obj.put.assert_called_once_with(False)+        setup_linac._auto_tune_requested_pv_obj.put.assert_called_once_with(
+            False
+        )