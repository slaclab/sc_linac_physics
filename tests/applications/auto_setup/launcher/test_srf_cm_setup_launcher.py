from random import randint, choice
from unittest.mock import MagicMock

import pytest
from lcls_tools.common.controls.pyepics.utils import make_mock_pv

from sc_linac_physics.applications.auto_setup.backend.setup_cavity import SetupCavity
from sc_linac_physics.applications.auto_setup.backend.setup_cryomodule import (
    SetupCryomodule,
)
from sc_linac_physics.applications.auto_setup.launcher.srf_cm_setup_launcher import (
    setup_cavity,
)
from sc_linac_physics.utils.sc_linac.linac_utils import ALL_CRYOMODULES, STATUS_READY_VALUE, STATUS_ERROR_VALUE


@pytest.fixture
def cavity():
    cavity = SetupCavity(cavity_num=randint(1, 8), rack_object=MagicMock())
    cavity._status_msg_pv_obj = make_mock_pv()
    cavity._status_pv_obj = make_mock_pv()
    cavity._ssa_cal_requested_pv_obj = make_mock_pv()
    cavity._auto_tune_requested_pv_obj = make_mock_pv()
    cavity._cav_char_requested_pv_obj = make_mock_pv()
    cavity._rf_ramp_requested_pv_obj = make_mock_pv()
<<<<<<< HEAD
=======
    cavity._start_pv_obj = make_mock_pv()
    cavity._stop_pv_obj = make_mock_pv()
    cavity._abort_pv_obj = make_mock_pv()
>>>>>>> cb683f67
    cavity.trigger_start = MagicMock()
    cavity.trigger_shutdown = MagicMock()
    cavity.cryomodule = SetupCryomodule(cryo_name=choice(ALL_CRYOMODULES), linac_object=MagicMock())
    cm = cavity.cryomodule
    cm._ssa_cal_requested_pv_obj = make_mock_pv()
    cm._auto_tune_requested_pv_obj = make_mock_pv()
    cm._cav_char_requested_pv_obj = make_mock_pv()
    cm._rf_ramp_requested_pv_obj = make_mock_pv()
    cm._start_pv_obj = make_mock_pv()
    cm._stop_pv_obj = make_mock_pv()
    cm._abort_pv_obj = make_mock_pv()
    yield cavity


def test_setup_cavity(cavity):
    args = MagicMock()
    args.shutdown = False
    cavity._status_pv_obj.get = MagicMock(return_value=choice([STATUS_READY_VALUE, STATUS_ERROR_VALUE]))
    setup_cavity(cavity, args)
    cavity.trigger_start.assert_called()
    cryomodule = cavity.cryomodule
    cavity._ssa_cal_requested_pv_obj.put.assert_called()
    cryomodule._ssa_cal_requested_pv_obj.get.assert_called()

    cavity._auto_tune_requested_pv_obj.put.assert_called()
    cryomodule._auto_tune_requested_pv_obj.get.assert_called()

    cavity._cav_char_requested_pv_obj.put.assert_called()
    cryomodule._cav_char_requested_pv_obj.get.assert_called()

    cavity._rf_ramp_requested_pv_obj.put.assert_called()
    cryomodule._rf_ramp_requested_pv_obj.get.assert_called()<|MERGE_RESOLUTION|>--- conflicted
+++ resolved
@@ -23,12 +23,9 @@
     cavity._auto_tune_requested_pv_obj = make_mock_pv()
     cavity._cav_char_requested_pv_obj = make_mock_pv()
     cavity._rf_ramp_requested_pv_obj = make_mock_pv()
-<<<<<<< HEAD
-=======
     cavity._start_pv_obj = make_mock_pv()
     cavity._stop_pv_obj = make_mock_pv()
     cavity._abort_pv_obj = make_mock_pv()
->>>>>>> cb683f67
     cavity.trigger_start = MagicMock()
     cavity.trigger_shutdown = MagicMock()
     cavity.cryomodule = SetupCryomodule(cryo_name=choice(ALL_CRYOMODULES), linac_object=MagicMock())
