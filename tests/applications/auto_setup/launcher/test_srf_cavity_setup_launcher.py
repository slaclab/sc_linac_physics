--- conflicted
+++ resolved
@@ -4,22 +4,17 @@
 import pytest
 from lcls_tools.common.controls.pyepics.utils import make_mock_pv
 
-<<<<<<< HEAD
-from sc_linac_physics.applications.auto_setup.backend.setup_cavity import SetupCavity
-=======
 from sc_linac_physics.applications.auto_setup.backend.setup_cavity import (
     SetupCavity,
 )
-from sc_linac_physics.applications.auto_setup.backend.setup_utils import (
-    STATUS_RUNNING_VALUE,
-    STATUS_READY_VALUE,
-    STATUS_ERROR_VALUE,
-)
->>>>>>> f1a533b8
 from sc_linac_physics.applications.auto_setup.launcher.srf_cavity_setup_launcher import (
     setup_cavity,
 )
-from sc_linac_physics.utils.sc_linac.linac_utils import STATUS_READY_VALUE, STATUS_RUNNING_VALUE, STATUS_ERROR_VALUE
+from sc_linac_physics.utils.sc_linac.linac_utils import (
+    STATUS_READY_VALUE,
+    STATUS_RUNNING_VALUE,
+    STATUS_ERROR_VALUE,
+)
 
 
 @pytest.fixture
