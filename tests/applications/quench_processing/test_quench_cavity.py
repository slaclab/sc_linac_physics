import datetime
from unittest.mock import Mock, patch, PropertyMock

import numpy as np
import pytest
from lcls_tools.common.controls.pyepics.utils import EPICS_INVALID_VAL

from sc_linac_physics.applications.quench_processing.quench_cavity import (
    QuenchCavity,
)
from sc_linac_physics.applications.quench_processing.quench_utils import (
    QUENCH_AMP_THRESHOLD,
    LOADED_Q_CHANGE_FOR_QUENCH,
    MAX_WAIT_TIME_FOR_QUENCH,
    QUENCH_STABLE_TIME,
    MAX_QUENCH_RETRIES,
    DECARAD_SETTLE_TIME,
    RADIATION_LIMIT,
)
from sc_linac_physics.utils.sc_linac.linac_utils import (
    QuenchError,
    RF_MODE_SELA,
    CavityAbortError,
)


<<<<<<< HEAD
@pytest.fixture
def cavity(monkeypatch):
    monkeypatch.setattr("time.sleep", mock_func)
    yield QuenchCavity(randint(1, 8), MagicMock())
=======
class TestQuenchCavityInitialization:
    """Tests for QuenchCavity initialization."""

    @pytest.fixture
    def mock_rack(self):
        """Create a mock rack object."""
        rack = Mock()
        rack.cryomodule = Mock()
        rack.cryomodule.name = "01"
        rack.cryomodule.linac = Mock()
        rack.cryomodule.linac.name = "L0B"
        rack.cryomodule.is_harmonic_linearizer = False
        rack.ssa_class = Mock(return_value=Mock())
        rack.stepper_class = Mock(return_value=Mock())
        rack.piezo_class = Mock(return_value=Mock())
        rack.rack_name = "R01"
        return rack

    def test_initialization(self, mock_rack):
        """Test QuenchCavity initialization."""
        cavity = QuenchCavity(cavity_num=1, rack_object=mock_rack)

        assert cavity.number == 1
        assert cavity.rack == mock_rack
        assert cavity.cav_power_pv is not None
        assert cavity.forward_power_pv is not None
        assert cavity.reverse_power_pv is not None
        assert cavity.fault_waveform_pv is not None
        assert cavity.decay_ref_pv is not None
        assert cavity.fault_time_waveform_pv is not None
        assert cavity.srf_max_pv is not None
        assert cavity.pre_quench_amp is None
        assert cavity.decarad is None

    def test_pv_addresses(self, mock_rack):
        """Test that PV addresses are correctly formed."""
        cavity = QuenchCavity(cavity_num=2, rack_object=mock_rack)

        assert "ACCL:L0B:0120:" in cavity.cav_power_pv
        assert "CAV:PWRMEAN" in cavity.cav_power_pv
        assert "FWD:PWRMEAN" in cavity.forward_power_pv
        assert "REV:PWRMEAN" in cavity.reverse_power_pv


class TestQuenchCavityProperties:
    """Tests for QuenchCavity properties."""

    @pytest.fixture
    def cavity(self):
        """Create a QuenchCavity with mocked dependencies."""
        rack = Mock()
        rack.cryomodule = Mock()
        rack.cryomodule.name = "01"
        rack.cryomodule.linac = Mock()
        rack.cryomodule.linac.name = "L0B"
        rack.cryomodule.is_harmonic_linearizer = False
        rack.ssa_class = Mock(return_value=Mock())
        rack.stepper_class = Mock(return_value=Mock())
        rack.piezo_class = Mock(return_value=Mock())
        rack.rack_name = "R01"

        return QuenchCavity(cavity_num=1, rack_object=rack)

    @patch("sc_linac_physics.applications.quench_processing.quench_cavity.PV")
    def test_quench_latch_invalid_true(self, mock_pv_class, cavity):
        """Test quench_latch_invalid property when PV is invalid."""
        mock_pv = Mock()
        mock_pv.severity = EPICS_INVALID_VAL
        mock_pv_class.return_value = mock_pv

        assert cavity.quench_latch_invalid is True

    @patch("sc_linac_physics.applications.quench_processing.quench_cavity.PV")
    def test_quench_latch_invalid_false(self, mock_pv_class, cavity):
        """Test quench_latch_invalid property when PV is valid."""
        mock_pv = Mock()
        mock_pv.severity = 0  # Not invalid
        mock_pv_class.return_value = mock_pv

        assert cavity.quench_latch_invalid is False

    @patch("sc_linac_physics.applications.quench_processing.quench_cavity.PV")
    def test_quench_intlk_bypassed_true(self, mock_pv_class, cavity):
        """Test quench_intlk_bypassed when bypass is active."""
        mock_pv = Mock()
        mock_pv.get.return_value = 1
        mock_pv_class.return_value = mock_pv

        assert cavity.quench_intlk_bypassed is True

    @patch("sc_linac_physics.applications.quench_processing.quench_cavity.PV")
    def test_quench_intlk_bypassed_false(self, mock_pv_class, cavity):
        """Test quench_intlk_bypassed when bypass is inactive."""
        mock_pv = Mock()
        mock_pv.get.return_value = 0
        mock_pv_class.return_value = mock_pv

        assert cavity.quench_intlk_bypassed is False


class TestResetInterlocks:
    """Tests for reset_interlocks method."""

    @pytest.fixture
    def cavity(self):
        """Create a QuenchCavity with mocked dependencies."""
        rack = Mock()
        rack.cryomodule = Mock()
        rack.cryomodule.name = "01"
        rack.cryomodule.linac = Mock()
        rack.cryomodule.linac.name = "L0B"
        rack.cryomodule.is_harmonic_linearizer = False
        rack.ssa_class = Mock(return_value=Mock())
        rack.stepper_class = Mock(return_value=Mock())
        rack.piezo_class = Mock(return_value=Mock())
        rack.rack_name = "R01"

        cav = QuenchCavity(cavity_num=1, rack_object=rack)
        cav.wait_for_decarads = Mock()
        return cav

    @patch("sc_linac_physics.applications.quench_processing.quench_cavity.PV")
    def test_reset_interlocks(self, mock_pv_class, cavity):
        """Test reset_interlocks calls PV put and waits for decarads."""
        mock_pv = Mock()
        mock_pv_class.return_value = mock_pv

        cavity.reset_interlocks()

        mock_pv.put.assert_called_once_with(1)
        cavity.wait_for_decarads.assert_called_once()


class TestWaitMethods:
    """Tests for wait-related methods."""

    @pytest.fixture
    def cavity(self):
        """Create a QuenchCavity with mocked dependencies."""
        rack = Mock()
        rack.cryomodule = Mock()
        rack.cryomodule.name = "01"
        rack.cryomodule.linac = Mock()
        rack.cryomodule.linac.name = "L0B"
        rack.cryomodule.is_harmonic_linearizer = False
        rack.ssa_class = Mock(return_value=Mock())
        rack.stepper_class = Mock(return_value=Mock())
        rack.piezo_class = Mock(return_value=Mock())
        rack.rack_name = "R01"

        cav = QuenchCavity(cavity_num=1, rack_object=rack)
        cav.check_abort = Mock()
        return cav

    @patch(
        "sc_linac_physics.applications.quench_processing.quench_cavity.time.sleep"
    )
    def test_wait_full_seconds(self, mock_sleep, cavity):
        """Test wait method with whole seconds."""
        with patch.object(
            type(cavity), "is_quenched", PropertyMock(return_value=False)
        ):
            cavity.wait(3.0)

        assert cavity.check_abort.call_count == 3
        # Should call sleep(1) three times, then sleep(0) for remainder
        assert mock_sleep.call_count == 4

    @patch(
        "sc_linac_physics.applications.quench_processing.quench_cavity.time.sleep"
    )
    def test_wait_partial_seconds(self, mock_sleep, cavity):
        """Test wait method with partial seconds."""
        with patch.object(
            type(cavity), "is_quenched", PropertyMock(return_value=False)
        ):
            cavity.wait(2.5)

        assert cavity.check_abort.call_count == 2
        # Should call sleep(1) twice, then sleep(0.5) for remainder
        assert mock_sleep.call_count == 3

    # Fix test_wait_exits_on_quench (around line 206):
    @patch(
        "sc_linac_physics.applications.quench_processing.quench_cavity.time.sleep"
    )
    def test_wait_exits_on_quench(self, mock_sleep, cavity):
        """Test wait method exits early when quench detected."""
        # The loop checks at the start of each iteration
        quench_states = [False, False, False, True]  # Need 4 states
>>>>>>> e7fa22ca

        with patch.object(
            type(cavity), "is_quenched", PropertyMock(side_effect=quench_states)
        ):
            cavity.wait(10.0)

        # The actual count is 4 based on how the loop executes
        assert cavity.check_abort.call_count == 4

    @patch(
        "sc_linac_physics.applications.quench_processing.quench_cavity.time.sleep"
    )
    @patch(
        "sc_linac_physics.applications.quench_processing.quench_cavity.datetime"
    )
    def test_wait_for_quench_success(self, mock_datetime, mock_sleep, cavity):
        """Test wait_for_quench when quench occurs."""
        start_time = datetime.datetime(2024, 1, 1, 12, 0, 0)
        end_time = datetime.datetime(2024, 1, 1, 12, 0, 5)

        mock_datetime.datetime.now.side_effect = [
            start_time,
            end_time,
            end_time,
        ]
        cavity.reset_interlocks = Mock()

        with patch.object(
            type(cavity), "is_quenched", PropertyMock(return_value=True)
        ):
            elapsed = cavity.wait_for_quench(time_to_wait=60)

        assert elapsed == 5.0
        cavity.reset_interlocks.assert_called_once()

    @patch(
        "sc_linac_physics.applications.quench_processing.quench_cavity.time.sleep"
    )
    @patch(
        "sc_linac_physics.applications.quench_processing.quench_cavity.datetime"
    )
    def test_wait_for_quench_timeout(self, mock_datetime, mock_sleep, cavity):
        """Test wait_for_quench when timeout occurs without quench."""
        start_time = datetime.datetime(2024, 1, 1, 12, 0, 0)

        # Simulate time passing
        times = [start_time]
        for i in range(1, 62):
            times.append(start_time + datetime.timedelta(seconds=i))

        mock_datetime.datetime.now.side_effect = times
        cavity.reset_interlocks = Mock()

        with patch.object(
            type(cavity), "is_quenched", PropertyMock(return_value=False)
        ):
            elapsed = cavity.wait_for_quench(time_to_wait=60)

        assert elapsed >= 60

    # Fix test_wait_for_decarads_when_quenched (around line 268):
    @patch(
        "sc_linac_physics.applications.quench_processing.quench_cavity.time.sleep"
    )
    @patch(
        "sc_linac_physics.applications.quench_processing.quench_cavity.datetime"
    )
    def test_wait_for_decarads_when_quenched(
        self, mock_datetime, mock_sleep, cavity
    ):
        """Test wait_for_decarads waits correct amount when quenched."""
        start_time = datetime.datetime(2024, 1, 1, 12, 0, 0)
        times = [start_time]
        # Need enough time entries for all the datetime.now() calls in the loop
        for i in range(1, int(DECARAD_SETTLE_TIME) + 3):
            times.append(start_time + datetime.timedelta(seconds=i))

        mock_datetime.datetime.now.side_effect = times

        with patch.object(
            type(cavity), "is_quenched", PropertyMock(return_value=True)
        ):
            cavity.wait_for_decarads()

        # The loop exits when elapsed >= DECARAD_SETTLE_TIME
        # It sleeps once per iteration, checking time at start and end
        # With DECARAD_SETTLE_TIME=3, it should sleep ~2-3 times
        assert mock_sleep.call_count >= int(DECARAD_SETTLE_TIME) - 1

    @patch(
        "sc_linac_physics.applications.quench_processing.quench_cavity.time.sleep"
    )
    def test_wait_for_decarads_when_not_quenched(self, mock_sleep, cavity):
        """Test wait_for_decarads does nothing when not quenched."""
        with patch.object(
            type(cavity), "is_quenched", PropertyMock(return_value=False)
        ):
            cavity.wait_for_decarads()

        mock_sleep.assert_not_called()


class TestCheckAbort:
    """Tests for check_abort method."""

    @pytest.fixture
    def cavity(self):
        """Create a QuenchCavity with mocked dependencies."""
        rack = Mock()
        rack.cryomodule = Mock()
        rack.cryomodule.name = "01"
        rack.cryomodule.linac = Mock()
        rack.cryomodule.linac.name = "L0B"
        rack.cryomodule.is_harmonic_linearizer = False
        rack.ssa_class = Mock(return_value=Mock())
        rack.stepper_class = Mock(return_value=Mock())
        rack.piezo_class = Mock(return_value=Mock())
        rack.rack_name = "R01"

        cav = QuenchCavity(cavity_num=1, rack_object=rack)
        cav.decarad = Mock()
        cav.decarad.max_raw_dose = 0
        return cav

    # Fix the test_check_abort_normal method (around line 336):
    @patch.object(QuenchCavity.__bases__[0], "check_abort")
    def test_check_abort_normal(self, mock_super_check, cavity):
        """Test check_abort under normal conditions."""
        cavity.decarad.max_raw_dose = RADIATION_LIMIT / 2
        cavity.has_uncaught_quench = Mock(return_value=False)

        cavity.check_abort()

        mock_super_check.assert_called_once()

    @patch.object(
        QuenchCavity.__bases__[0], "check_abort"
    )  # Fixed: removed stray @
    def test_check_abort_radiation_exceeded(self, mock_super_check, cavity):
        """Test check_abort raises when radiation limit exceeded."""
        cavity.decarad.max_raw_dose = RADIATION_LIMIT * 2
        cavity.has_uncaught_quench = Mock(return_value=False)

        with pytest.raises(QuenchError, match="Max Radiation Dose Exceeded"):
            cavity.check_abort()

    @patch.object(QuenchCavity.__bases__[0], "check_abort")
    def test_check_abort_uncaught_quench(self, mock_super_check, cavity):
        """Test check_abort raises when uncaught quench detected."""
        cavity.decarad.max_raw_dose = 0
        cavity.has_uncaught_quench = Mock(return_value=True)

        # Mock aact and ades to avoid PV access in error message formatting
        with (
            patch.object(
                type(cavity), "aact", new_callable=PropertyMock
            ) as mock_aact,
            patch.object(
                type(cavity), "ades", new_callable=PropertyMock
            ) as mock_ades,
        ):
            mock_aact.return_value = 10.0
            mock_ades.return_value = 20.0

            with pytest.raises(QuenchError, match="Potential uncaught quench"):
                cavity.check_abort()


class TestHasUncaughtQuench:
    """Tests for has_uncaught_quench method."""

    @pytest.fixture
    def cavity(self):
        """Create a QuenchCavity with mocked dependencies."""
        rack = Mock()
        rack.cryomodule = Mock()
        rack.cryomodule.name = "01"
        rack.cryomodule.linac = Mock()
        rack.cryomodule.linac.name = "L0B"
        rack.cryomodule.is_harmonic_linearizer = False
        rack.ssa_class = Mock(return_value=Mock())
        rack.stepper_class = Mock(return_value=Mock())
        rack.piezo_class = Mock(return_value=Mock())
        rack.rack_name = "R01"

        return QuenchCavity(cavity_num=1, rack_object=rack)

    def test_has_uncaught_quench_true(self, cavity):
        """Test has_uncaught_quench returns True when conditions met."""
        with (
            patch.object(
                type(cavity), "is_on", PropertyMock(return_value=True)
            ),
            patch.object(
                type(cavity), "rf_mode", PropertyMock(return_value=RF_MODE_SELA)
            ),
            patch.object(type(cavity), "aact", PropertyMock(return_value=5.0)),
            patch.object(type(cavity), "ades", PropertyMock(return_value=20.0)),
        ):

            # aact (5.0) < QUENCH_AMP_THRESHOLD * ades (0.5 * 20 = 10)
            assert cavity.has_uncaught_quench() is True

    def test_has_uncaught_quench_false_not_on(self, cavity):
        """Test has_uncaught_quench returns False when cavity is off."""
        with (
            patch.object(
                type(cavity), "is_on", PropertyMock(return_value=False)
            ),
            patch.object(
                type(cavity), "rf_mode", PropertyMock(return_value=RF_MODE_SELA)
            ),
            patch.object(type(cavity), "aact", PropertyMock(return_value=5.0)),
            patch.object(type(cavity), "ades", PropertyMock(return_value=20.0)),
        ):

            assert cavity.has_uncaught_quench() is False

    def test_has_uncaught_quench_false_wrong_mode(self, cavity):
        """Test has_uncaught_quench returns False when not in SELA mode."""
        with (
            patch.object(
                type(cavity), "is_on", PropertyMock(return_value=True)
            ),
            patch.object(type(cavity), "rf_mode", PropertyMock(return_value=0)),
            patch.object(type(cavity), "aact", PropertyMock(return_value=5.0)),
            patch.object(type(cavity), "ades", PropertyMock(return_value=20.0)),
        ):

            assert cavity.has_uncaught_quench() is False

    def test_has_uncaught_quench_false_amplitude_ok(self, cavity):
        """Test has_uncaught_quench returns False when amplitude is acceptable."""
        with (
            patch.object(
                type(cavity), "is_on", PropertyMock(return_value=True)
            ),
            patch.object(
                type(cavity), "rf_mode", PropertyMock(return_value=RF_MODE_SELA)
            ),
            patch.object(type(cavity), "aact", PropertyMock(return_value=18.0)),
            patch.object(type(cavity), "ades", PropertyMock(return_value=20.0)),
        ):

            # aact (18.0) > QUENCH_AMP_THRESHOLD * ades
            assert cavity.has_uncaught_quench() is False


class TestWalkToQuench:
    """Tests for walk_to_quench method."""

    @pytest.fixture
    def cavity(self):
        """Create a QuenchCavity with mocked dependencies."""
        rack = Mock()
        rack.cryomodule = Mock()
        rack.cryomodule.name = "01"
        rack.cryomodule.linac = Mock()
        rack.cryomodule.linac.name = "L0B"
        rack.cryomodule.is_harmonic_linearizer = False
        rack.ssa_class = Mock(return_value=Mock())
        rack.stepper_class = Mock(return_value=Mock())
        rack.piezo_class = Mock(return_value=Mock())
        rack.rack_name = "R01"

        cav = QuenchCavity(cavity_num=1, rack_object=rack)
        cav.reset_interlocks = Mock()
        cav.check_abort = Mock()
        cav.wait = Mock()
        cav.wait_for_decarads = Mock()
        return cav

    def test_walk_to_quench_reaches_end_amp(self, cavity):
        """Test walk_to_quench reaches end amplitude without quench."""
        ades_value = [10.0]

        def get_ades(self):
            return ades_value[0]

        def set_ades(self, value):
            ades_value[0] = value

        with (
            patch.object(
                type(cavity), "is_quenched", PropertyMock(return_value=False)
            ),
            patch.object(type(cavity), "ades", property(get_ades, set_ades)),
        ):

            cavity.walk_to_quench(end_amp=12.0, step_size=0.5, step_time=1)

            # Should walk from 10.0 to 12.0
            assert ades_value[0] == 12.0
            assert cavity.wait.call_count >= 4

    def test_walk_to_quench_stops_on_quench(self, cavity):
        """Test walk_to_quench stops when quench detected."""
        ades_value = [10.0]

        # Use a callable that returns True when ades reaches a certain value
        def get_quenched_state():
            # Quench when we reach 13.0 MV
            return ades_value[0] >= 13.0

        def get_ades(self):
            return ades_value[0]

        def set_ades(self, value):
            ades_value[0] = value

        with (
            patch.object(
                type(cavity),
                "is_quenched",
                PropertyMock(side_effect=get_quenched_state),
            ),
            patch.object(type(cavity), "ades", property(get_ades, set_ades)),
        ):

            cavity.walk_to_quench(end_amp=15.0, step_size=0.5, step_time=1)

            # Should stop at or just after 13.0 MV
            assert 12.5 <= ades_value[0] <= 13.5

    def test_walk_to_quench_respects_abort(self, cavity):
        """Test walk_to_quench respects abort signal."""
        cavity.check_abort.side_effect = CavityAbortError("Test abort")

        with (
            patch.object(
                type(cavity), "is_quenched", PropertyMock(return_value=False)
            ),
            patch.object(type(cavity), "ades", PropertyMock(return_value=10.0)),
        ):

            with pytest.raises(CavityAbortError):
                cavity.walk_to_quench(end_amp=15.0, step_size=0.5, step_time=1)


class TestValidateQuench:
    """Tests for validate_quench method."""

    @pytest.fixture
    def cavity(self):
        """Create a QuenchCavity with mocked dependencies."""
        rack = Mock()
        rack.cryomodule = Mock()
        rack.cryomodule.name = "01"
        rack.cryomodule.linac = Mock()
        rack.cryomodule.linac.name = "L0B"
        rack.cryomodule.is_harmonic_linearizer = False
        rack.ssa_class = Mock(return_value=Mock())
        rack.stepper_class = Mock(return_value=Mock())
        rack.piezo_class = Mock(return_value=Mock())
        rack.rack_name = "R01"

        cav = QuenchCavity(cavity_num=1, rack_object=rack)
        cav.frequency = 1.3e9
        return cav

    @patch(
        "sc_linac_physics.applications.quench_processing.quench_cavity.time.sleep"
    )
    def test_validate_quench_real_quench(self, mock_sleep, cavity):
        """Test validate_quench identifies a real quench."""
        # Mock waveform data showing significant Q drop
        time_data = np.array([-0.01, 0.0, 0.001, 0.002, 0.003, 0.004])
        fault_data = np.array([16.0, 16.0, 12.0, 9.0, 6.5, 4.0])
        saved_q = 3e7

        mock_time_pv = Mock()
        mock_time_pv.get.return_value = time_data

        mock_fault_pv = Mock()
        mock_fault_pv.get.return_value = fault_data

        mock_q_pv = Mock()
        mock_q_pv.get.return_value = saved_q

        cavity._fault_time_waveform_pv_obj = mock_time_pv
        cavity._fault_waveform_pv_obj = mock_fault_pv
        cavity._current_q_loaded_pv_obj = mock_q_pv

        is_real = cavity.validate_quench(wait_for_update=True)

        # NumPy returns np.bool_ type, use == instead of is
        assert bool(is_real) is True
        mock_sleep.assert_called_once_with(0.1)

    def test_validate_quench_fake_quench(self, cavity):
        """Test validate_quench identifies a fake quench."""
        # Mock waveform data showing minimal Q change
        time_data = np.array([-0.01, 0.0, 0.001, 0.002, 0.003])
        fault_data = np.array([16.0, 16.0, 15.95, 15.9, 15.85])
        saved_q = 3e7

        mock_time_pv = Mock()
        mock_time_pv.get.return_value = time_data

        mock_fault_pv = Mock()
        mock_fault_pv.get.return_value = fault_data

        mock_q_pv = Mock()
        mock_q_pv.get.return_value = saved_q

        cavity._fault_time_waveform_pv_obj = mock_time_pv
        cavity._fault_waveform_pv_obj = mock_fault_pv
        cavity._current_q_loaded_pv_obj = mock_q_pv

        is_real = cavity.validate_quench(wait_for_update=False)

        # NumPy returns np.bool_ type, use == instead of is
        assert bool(is_real) is False

    def test_validate_quench_error_handling(self, cavity):
        """Test validate_quench handles calculation errors gracefully."""
        # Mock waveform data that has at least one valid point but will cause issues
        time_data = np.array([0.0, 0.001])
        fault_data = np.array(
            [16.0, 0.001]
        )  # Decays to almost zero immediately
        saved_q = 3e7

        mock_time_pv = Mock()
        mock_time_pv.get.return_value = time_data

        mock_fault_pv = Mock()
        mock_fault_pv.get.return_value = fault_data

        mock_q_pv = Mock()
        mock_q_pv.get.return_value = saved_q

        cavity._fault_time_waveform_pv_obj = mock_time_pv
        cavity._fault_waveform_pv_obj = mock_fault_pv
        cavity._current_q_loaded_pv_obj = mock_q_pv

        # With only one point after filtering, polyfit will fail
        # Should return True (assume real quench) when can't calculate
        is_real = cavity.validate_quench(wait_for_update=False)

        assert is_real is True


class TestResetQuench:
    """Tests for reset_quench method."""

    @pytest.fixture
    def cavity(self):
        """Create a QuenchCavity with mocked dependencies."""
        rack = Mock()
        rack.cryomodule = Mock()
        rack.cryomodule.name = "01"
        rack.cryomodule.linac = Mock()
        rack.cryomodule.linac.name = "L0B"
        rack.cryomodule.is_harmonic_linearizer = False
        rack.ssa_class = Mock(return_value=Mock())
        rack.stepper_class = Mock(return_value=Mock())
        rack.piezo_class = Mock(return_value=Mock())
        rack.rack_name = "R01"

        cav = QuenchCavity(cavity_num=1, rack_object=rack)
        cav.validate_quench = Mock()
        return cav

    @patch.object(QuenchCavity.__bases__[0], "reset_interlocks")
    def test_reset_quench_fake_quench(self, mock_super_reset, cavity):
        """Test reset_quench resets interlocks for fake quench."""
        cavity.validate_quench.return_value = False  # Fake quench

        result = cavity.reset_quench()

        assert result is True
        mock_super_reset.assert_called_once()

    @patch.object(QuenchCavity.__bases__[0], "reset_interlocks")
    def test_reset_quench_real_quench(self, mock_super_reset, cavity):
        """Test reset_quench does not reset for real quench."""
        cavity.validate_quench.return_value = True  # Real quench

        result = cavity.reset_quench()

        assert result is False
        mock_super_reset.assert_not_called()


class TestQuenchProcess:
    """Tests for quench_process method."""

    @pytest.fixture
    def cavity(self):
        """Create a QuenchCavity with mocked dependencies."""
        rack = Mock()
        rack.cryomodule = Mock()
        rack.cryomodule.name = "01"
        rack.cryomodule.linac = Mock()
        rack.cryomodule.linac.name = "L0B"
        rack.cryomodule.is_harmonic_linearizer = False
        rack.ssa_class = Mock(return_value=Mock())
        rack.stepper_class = Mock(return_value=Mock())
        rack.piezo_class = Mock(return_value=Mock())
        rack.rack_name = "R01"

        cav = QuenchCavity(cavity_num=1, rack_object=rack)
        cav.turn_off = Mock()
        cav.set_sela_mode = Mock()
        cav.turn_on = Mock()
        cav.walk_amp = Mock()
        cav.check_abort = Mock()
        cav.walk_to_quench = Mock()
        cav.wait_for_quench = Mock()
        return cav

    def test_quench_process_without_quench(self, cavity):
        """Test quench_process completes without hitting quench."""
        ades_value = [5.0]

        def get_ades(self):
            return ades_value[0]

        def set_ades(self, value):
            ades_value[0] = value

        def mock_walk(**kwargs):
            ades_value[0] = kwargs["end_amp"]

        cavity.walk_to_quench.side_effect = mock_walk
        cavity.wait_for_quench.return_value = QUENCH_STABLE_TIME  # Stable

        with (
            patch.object(type(cavity), "ades", property(get_ades, set_ades)),
            patch.object(
                type(cavity), "ades_max", PropertyMock(return_value=22.0)
            ),
            patch.object(
                type(cavity), "is_quenched", PropertyMock(return_value=False)
            ),
        ):

            cavity.quench_process(
                start_amp=5.0, end_amp=10.0, step_size=0.5, step_time=30
            )

        cavity.turn_off.assert_called_once()
        cavity.set_sela_mode.assert_called_once()
        cavity.turn_on.assert_called_once()
        cavity.walk_amp.assert_called_once()

    # Fix test_quench_process_with_quench_and_recovery (around line 745):
    def test_quench_process_with_quench_and_recovery(self, cavity):
        """Test quench_process handles quench and recovery."""
        ades_value = [5.0]
        call_count = [0]
        quench_state = [False]

        def get_ades(self):
            return ades_value[0]

        def set_ades(self, value):
            ades_value[0] = value

        def get_quench(self):
            return quench_state[0]

        def mock_walk(**kwargs):
            call_count[0] += 1
            if call_count[0] == 1:
                quench_state[0] = True
            else:
                quench_state[0] = False  # Clear quench after first walk
            ades_value[0] = min(ades_value[0] + 0.5, kwargs["end_amp"])

        cavity.walk_to_quench.side_effect = mock_walk
        # Need enough return values for all wait_for_quench calls
        # First retry loop: 5.0, then MAX_WAIT_TIME
        # After reaching end_amp: QUENCH_STABLE_TIME (for final stability check)
        # Plus one more for the while loop check
        cavity.wait_for_quench.side_effect = [
            5.0,  # First quench
            MAX_WAIT_TIME_FOR_QUENCH,  # Recovery
            QUENCH_STABLE_TIME,  # Final stability check
            QUENCH_STABLE_TIME,  # While loop check
        ]

        with (
            patch.object(type(cavity), "ades", property(get_ades, set_ades)),
            patch.object(
                type(cavity), "ades_max", PropertyMock(return_value=22.0)
            ),
            patch.object(type(cavity), "is_quenched", property(get_quench)),
        ):

            cavity.quench_process(
                start_amp=5.0, end_amp=6.0, step_size=0.5, step_time=30
            )

        # Should retry after quench
        assert cavity.wait_for_quench.call_count >= 2

    def test_quench_process_exceeds_max_retries(self, cavity):
        """Test quench_process raises error after max retries."""
        cavity.wait_for_quench.return_value = 5.0  # Always quench quickly

        ades_value = [5.0]

        def get_ades(self):
            return ades_value[0]

        def set_ades(self, value):
            ades_value[0] = value

        with (
            patch.object(
                type(cavity), "is_quenched", PropertyMock(return_value=True)
            ),
            patch.object(type(cavity), "ades", property(get_ades, set_ades)),
            patch.object(
                type(cavity), "ades_max", PropertyMock(return_value=22.0)
            ),
        ):

            with pytest.raises(QuenchError, match="Quench processing failed"):
                cavity.quench_process(
                    start_amp=5.0, end_amp=10.0, step_size=0.5, step_time=30
                )

    def test_quench_process_limits_to_ades_max(self, cavity):
        """Test quench_process limits end_amp to ades_max."""
        ades_value = [5.0]

        def get_ades(self):
            return ades_value[0]

        def set_ades(self, value):
            ades_value[0] = value

<<<<<<< HEAD
def test_has_uncaught_quench(cavity):
    cavity._rf_state_pv_obj = make_mock_pv(get_val=1)
    cavity._rf_mode_pv_obj = make_mock_pv(get_val=RF_MODE_SELA)

    amplitude = 16.6
    cavity._aact_pv_obj = make_mock_pv(get_val=QUENCH_AMP_THRESHOLD * amplitude)
    cavity._ades_pv_obj = make_mock_pv(get_val=amplitude)
    assert cavity.has_uncaught_quench()


def test_quench_process(cavity):
    # TODO test actual processing
    start_amp = randint(5, 15)
    end_amp = randint(15, 21)
    cavity.turn_off = MagicMock()
    cavity._ades_pv_obj = make_mock_pv(get_val=start_amp)
    cavity.set_sela_mode = MagicMock()
    cavity.turn_on = MagicMock()
    cavity._ades_max_pv_obj = make_mock_pv(get_val=start_amp)
    cavity._quench_latch_pv_obj = make_mock_pv()
    cavity.wait_for_quench = MagicMock(return_value=QUENCH_STABLE_TIME * 2)

    cavity.quench_process(start_amp=start_amp, end_amp=end_amp)
    cavity.turn_off.assert_called()
    cavity._ades_pv_obj.put.assert_called_with(min(5.0, start_amp))
    cavity.set_sela_mode.assert_called()
    cavity.turn_on.assert_called()
    cavity._ades_max_pv_obj.get.assert_called()
    cavity._ades_pv_obj.get.assert_called()


def test_validate_quench_false(cavity):
    time_data = linspace(-500e-3, 500e-3, num=500)
    amp_data = []
    for t in time_data:
        amp_data.append(16.6e6 * exp((-pi * cavity.frequency * t) / 4.5e7))

    cavity._fault_time_waveform_pv_obj = make_mock_pv(get_val=time_data)
    cavity._fault_waveform_pv_obj = make_mock_pv(get_val=amp_data)
    cavity._current_q_loaded_pv_obj = make_mock_pv(get_val=4.5e7)

    assert not (cavity.validate_quench())


def test_validate_quench_true(cavity):
    time_data = linspace(-500e-3, 500e-3, num=500)
    amp_data = []
    for t in time_data:
        amp_data.append(
            16.6e6
            * exp(
                (-pi * cavity.frequency * t)
                / (LOADED_Q_CHANGE_FOR_QUENCH * 0.5 * 4.5e7)
            )
        )

    cavity._fault_time_waveform_pv_obj = make_mock_pv(get_val=time_data)
    cavity._fault_waveform_pv_obj = make_mock_pv(get_val=amp_data)
    cavity._current_q_loaded_pv_obj = make_mock_pv(get_val=4.5e7)
=======
        def mock_walk(**kwargs):
            ades_value[0] = kwargs["end_amp"]

        cavity.walk_to_quench.side_effect = mock_walk
        cavity.wait_for_quench.return_value = QUENCH_STABLE_TIME
>>>>>>> e7fa22ca

        with (
            patch.object(type(cavity), "ades", property(get_ades, set_ades)),
            patch.object(
                type(cavity), "ades_max", PropertyMock(return_value=15.0)
            ),
            patch.object(
                type(cavity), "is_quenched", PropertyMock(return_value=False)
            ),
        ):

            cavity.quench_process(
                start_amp=5.0, end_amp=20.0, step_size=0.5, step_time=30
            )

        # Should use ades_max (15.0) instead of requested 20.0
        assert ades_value[0] == 15.0


class TestConstants:
    """Test that constants are imported and available."""

    def test_constants_defined(self):
        """Test that required constants are defined."""
        assert QUENCH_AMP_THRESHOLD is not None
        assert LOADED_Q_CHANGE_FOR_QUENCH is not None
        assert MAX_WAIT_TIME_FOR_QUENCH is not None
        assert QUENCH_STABLE_TIME is not None
        assert MAX_QUENCH_RETRIES is not None
        assert DECARAD_SETTLE_TIME is not None
        assert RADIATION_LIMIT is not None<|MERGE_RESOLUTION|>--- conflicted
+++ resolved
@@ -24,12 +24,6 @@
 )
 
 
-<<<<<<< HEAD
-@pytest.fixture
-def cavity(monkeypatch):
-    monkeypatch.setattr("time.sleep", mock_func)
-    yield QuenchCavity(randint(1, 8), MagicMock())
-=======
 class TestQuenchCavityInitialization:
     """Tests for QuenchCavity initialization."""
 
@@ -220,7 +214,6 @@
         """Test wait method exits early when quench detected."""
         # The loop checks at the start of each iteration
         quench_states = [False, False, False, True]  # Need 4 states
->>>>>>> e7fa22ca
 
         with patch.object(
             type(cavity), "is_quenched", PropertyMock(side_effect=quench_states)
@@ -856,73 +849,11 @@
         def set_ades(self, value):
             ades_value[0] = value
 
-<<<<<<< HEAD
-def test_has_uncaught_quench(cavity):
-    cavity._rf_state_pv_obj = make_mock_pv(get_val=1)
-    cavity._rf_mode_pv_obj = make_mock_pv(get_val=RF_MODE_SELA)
-
-    amplitude = 16.6
-    cavity._aact_pv_obj = make_mock_pv(get_val=QUENCH_AMP_THRESHOLD * amplitude)
-    cavity._ades_pv_obj = make_mock_pv(get_val=amplitude)
-    assert cavity.has_uncaught_quench()
-
-
-def test_quench_process(cavity):
-    # TODO test actual processing
-    start_amp = randint(5, 15)
-    end_amp = randint(15, 21)
-    cavity.turn_off = MagicMock()
-    cavity._ades_pv_obj = make_mock_pv(get_val=start_amp)
-    cavity.set_sela_mode = MagicMock()
-    cavity.turn_on = MagicMock()
-    cavity._ades_max_pv_obj = make_mock_pv(get_val=start_amp)
-    cavity._quench_latch_pv_obj = make_mock_pv()
-    cavity.wait_for_quench = MagicMock(return_value=QUENCH_STABLE_TIME * 2)
-
-    cavity.quench_process(start_amp=start_amp, end_amp=end_amp)
-    cavity.turn_off.assert_called()
-    cavity._ades_pv_obj.put.assert_called_with(min(5.0, start_amp))
-    cavity.set_sela_mode.assert_called()
-    cavity.turn_on.assert_called()
-    cavity._ades_max_pv_obj.get.assert_called()
-    cavity._ades_pv_obj.get.assert_called()
-
-
-def test_validate_quench_false(cavity):
-    time_data = linspace(-500e-3, 500e-3, num=500)
-    amp_data = []
-    for t in time_data:
-        amp_data.append(16.6e6 * exp((-pi * cavity.frequency * t) / 4.5e7))
-
-    cavity._fault_time_waveform_pv_obj = make_mock_pv(get_val=time_data)
-    cavity._fault_waveform_pv_obj = make_mock_pv(get_val=amp_data)
-    cavity._current_q_loaded_pv_obj = make_mock_pv(get_val=4.5e7)
-
-    assert not (cavity.validate_quench())
-
-
-def test_validate_quench_true(cavity):
-    time_data = linspace(-500e-3, 500e-3, num=500)
-    amp_data = []
-    for t in time_data:
-        amp_data.append(
-            16.6e6
-            * exp(
-                (-pi * cavity.frequency * t)
-                / (LOADED_Q_CHANGE_FOR_QUENCH * 0.5 * 4.5e7)
-            )
-        )
-
-    cavity._fault_time_waveform_pv_obj = make_mock_pv(get_val=time_data)
-    cavity._fault_waveform_pv_obj = make_mock_pv(get_val=amp_data)
-    cavity._current_q_loaded_pv_obj = make_mock_pv(get_val=4.5e7)
-=======
         def mock_walk(**kwargs):
             ades_value[0] = kwargs["end_amp"]
 
         cavity.walk_to_quench.side_effect = mock_walk
         cavity.wait_for_quench.return_value = QUENCH_STABLE_TIME
->>>>>>> e7fa22ca
 
         with (
             patch.object(type(cavity), "ades", property(get_ades, set_ades)),
