from unittest.mock import patch

import pytest
from pytestqt.qtbot import QtBot

<<<<<<< HEAD
from applications.tuning.tuning_gui import Tuner
=======
from sc_linac_physics.applications.tuning.tuning_gui import Tuner
>>>>>>> 0010a399


@pytest.fixture
def display():
    with patch("pydm.widgets.base.PyDMWidget.channelValueChanged", lambda x: None):
        yield Tuner()


def test_launches(qtbot: QtBot, display):
    qtbot.addWidget(display)<|MERGE_RESOLUTION|>--- conflicted
+++ resolved
@@ -3,11 +3,7 @@
 import pytest
 from pytestqt.qtbot import QtBot
 
-<<<<<<< HEAD
-from applications.tuning.tuning_gui import Tuner
-=======
 from sc_linac_physics.applications.tuning.tuning_gui import Tuner
->>>>>>> 0010a399
 
 
 @pytest.fixture
