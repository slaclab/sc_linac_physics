# PyCharm
.idea/*
<<<<<<< HEAD

=======
>>>>>>> 500e7c90

# Byte-compiled / optimized / DLL files
__pycache__/
*.py[cod]
*$py.class

# C extensions
*.so

# Distribution / packaging
.Python
build/
develop-eggs/
dist/
downloads/
eggs/
.eggs/
lib/
lib64/
parts/
sdist/
var/
wheels/
share/python-wheels/
*.egg-info/
.installed.cfg
*.egg
MANIFEST

# PyInstaller
#  Usually these files are written by a python script from a template
#  before PyInstaller builds the exe, so as to inject date/other infos into it.
*.manifest
*.spec

# Installer logs
pip-log.txt
pip-delete-this-directory.txt

# Unit test / coverage reports
htmlcov/
.tox/
.nox/
.coverage
.coverage.*
.cache
nosetests.xml
coverage.xml
*.cover
*.py,cover
.hypothesis/
.pytest_cache/
cover/

# Translations
*.mo
*.pot

# Django stuff:
*.log
local_settings.py
db.sqlite3
db.sqlite3-journal

# Flask stuff:
instance/
.webassets-cache

# Scrapy stuff:
.scrapy

# Sphinx documentation
docs/_build/

# PyBuilder
.pybuilder/
target/

# Jupyter Notebook
.ipynb_checkpoints

# IPython
profile_default/
ipython_config.py

# pyenv
#   For a library or package, you might want to ignore these files since the code is
#   intended to run in multiple environments; otherwise, check them in:
# .python-version

# pipenv
#   According to pypa/pipenv#598, it is recommended to include Pipfile.lock in version control.
#   However, in case of collaboration, if having platform-specific dependencies or dependencies
#   having no cross-platform support, pipenv may install dependencies that don't work, or not
#   install all needed dependencies.
#Pipfile.lock

# poetry
#   Similar to Pipfile.lock, it is generally recommended to include poetry.lock in version control.
#   This is especially recommended for binary packages to ensure reproducibility, and is more
#   commonly ignored for libraries.
#   https://python-poetry.org/docs/basic-usage/#commit-your-poetrylock-file-to-version-control
#poetry.lock

# pdm
#   Similar to Pipfile.lock, it is generally recommended to include pdm.lock in version control.
#pdm.lock
#   pdm stores project-wide configurations in .pdm.toml, but it is recommended to not include it
#   in version control.
#   https://pdm.fming.dev/latest/usage/project/#working-with-version-control
.pdm.toml
.pdm-python
.pdm-build/

# PEP 582; used by e.g. github.com/David-OConnor/pyflow and github.com/pdm-project/pdm
__pypackages__/

# Celery stuff
celerybeat-schedule
celerybeat.pid

# SageMath parsed files
*.sage.py

# Environments
.env
.venv
env/
venv/
ENV/
env.bak/
venv.bak/

# Spyder project settings
.spyderproject
.spyproject

# Rope project settings
.ropeproject

# mkdocs documentation
/site

# mypy
.mypy_cache/
.dmypy.json
dmypy.json

# Pyre type checker
.pyre/

# pytype static type analyzer
.pytype/

# Cython debug symbols
cython_debug/

# PyCharm
#  JetBrains specific template is maintained in a separate JetBrains.gitignore that can
#  be found at https://github.com/github/gitignore/blob/main/Global/JetBrains.gitignore
#  and can be added to the global gitignore or merged into this file.  For a more nuclear
#  option (not recommended) you can uncomment the following to ignore the entire idea folder.
#.idea/<|MERGE_RESOLUTION|>--- conflicted
+++ resolved
@@ -1,9 +1,5 @@
 # PyCharm
 .idea/*
-<<<<<<< HEAD
-
-=======
->>>>>>> 500e7c90
 
 # Byte-compiled / optimized / DLL files
 __pycache__/
