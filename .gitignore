# IDEs
<<<<<<< HEAD
=======
.vscode/*
>>>>>>> bc573fea
.idea/*
.vscode/*

# System Files
*.DS_Store

# Byte-compiled / optimized / DLL files
__pycache__/
*.py[cod]
*$py.class

# C extensions
*.so

# Distribution / packaging
.Python
build/
develop-eggs/
dist/
downloads/
eggs/
.eggs/
lib/
lib64/
parts/
sdist/
var/
wheels/
share/python-wheels/
*.egg-info/
.installed.cfg
*.egg
MANIFEST

# PyInstaller
#  Usually these files are written by a python script from a template
#  before PyInstaller builds the exe, so as to inject date/other infos into it.
*.manifest
*.spec

# Installer logs
pip-log.txt
pip-delete-this-directory.txt

# Unit test / coverage reports
htmlcov/
.tox/
.nox/
.coverage
.coverage.*
.cache
nosetests.xml
coverage.xml
*.cover
*.py,cover
.hypothesis/
.pytest_cache/
cover/

# Translations
*.mo
*.pot

# Django stuff:
*.log
local_settings.py
db.sqlite3
db.sqlite3-journal

# Flask stuff:
instance/
.webassets-cache

# Scrapy stuff:
.scrapy

# Sphinx documentation
docs/_build/

# PyBuilder
.pybuilder/
target/

# Jupyter Notebook
.ipynb_checkpoints

# IPython
profile_default/
ipython_config.py

# pyenv
#   For a library or package, you might want to ignore these files since the code is
#   intended to run in multiple environments; otherwise, check them in:
# .python-version

# pipenv
#   According to pypa/pipenv#598, it is recommended to include Pipfile.lock in version control.
#   However, in case of collaboration, if having platform-specific dependencies or dependencies
#   having no cross-platform support, pipenv may install dependencies that don't work, or not
#   install all needed dependencies.
#Pipfile.lock

# poetry
#   Similar to Pipfile.lock, it is generally recommended to include poetry.lock in version control.
#   This is especially recommended for binary packages to ensure reproducibility, and is more
#   commonly ignored for libraries.
#   https://python-poetry.org/docs/basic-usage/#commit-your-poetrylock-file-to-version-control
#poetry.lock

# pdm
#   Similar to Pipfile.lock, it is generally recommended to include pdm.lock in version control.
#pdm.lock
#   pdm stores project-wide configurations in .pdm.toml, but it is recommended to not include it
#   in version control.
#   https://pdm.fming.dev/latest/usage/project/#working-with-version-control
.pdm.toml
.pdm-python
.pdm-build/

# PEP 582; used by e.g. github.com/David-OConnor/pyflow and github.com/pdm-project/pdm
__pypackages__/

# Celery stuff
celerybeat-schedule
celerybeat.pid

# SageMath parsed files
*.sage.py

# Environments
.env
.venv
env/
venv/
ENV/
env.bak/
venv.bak/
.DS_Store

# Spyder project settings
.spyderproject
.spyproject

# Rope project settings
.ropeproject

# mkdocs documentation
/site

# mypy
.mypy_cache/
.dmypy.json
dmypy.json

# Pyre type checker
.pyre/

# pytype static type analyzer
.pytype/

# Cython debug symbols
cython_debug/

# PyCharm
#  JetBrains specific template is maintained in a separate JetBrains.gitignore that can
#  be found at https://github.com/github/gitignore/blob/main/Global/JetBrains.gitignore
#  and can be added to the global gitignore or merged into this file.  For a more nuclear
#  option (not recommended) you can uncomment the following to ignore the entire idea folder.
#.idea/<|MERGE_RESOLUTION|>--- conflicted
+++ resolved
@@ -1,10 +1,6 @@
 # IDEs
-<<<<<<< HEAD
-=======
 .vscode/*
->>>>>>> bc573fea
 .idea/*
-.vscode/*
 
 # System Files
 *.DS_Store
