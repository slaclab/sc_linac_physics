<<<<<<< HEAD
# PyCharm
.idea/*
=======
#pycharm
.idea*
>>>>>>> 6aa8b226

# Byte-compiled / optimized / DLL files
__pycache__/
*.py[cod]
*$py.class

# C extensions
*.so

# Distribution / packaging
.Python
build/
develop-eggs/
dist/
downloads/
eggs/
.eggs/
lib/
lib64/
parts/
sdist/
var/
wheels/
share/python-wheels/
*.egg-info/
.installed.cfg
*.egg
MANIFEST

# PyInstaller
#  Usually these files are written by a python script from a template
#  before PyInstaller builds the exe, so as to inject date/other infos into it.
*.manifest
*.spec

# Installer logs
pip-log.txt
pip-delete-this-directory.txt

# Unit test / coverage reports
htmlcov/
.tox/
.nox/
.coverage
.coverage.*
.cache
nosetests.xml
coverage.xml
*.cover
*.py,cover
.hypothesis/
.pytest_cache/
cover/

# Translations
*.mo
*.pot

# Django stuff:
*.log
local_settings.py
db.sqlite3
db.sqlite3-journal

# Flask stuff:
instance/
.webassets-cache

# Scrapy stuff:
.scrapy

# Sphinx documentation
docs/_build/

# PyBuilder
.pybuilder/
target/

# Jupyter Notebook
.ipynb_checkpoints

# IPython
profile_default/
ipython_config.py

# pyenv
#   For a library or package, you might want to ignore these files since the code is
#   intended to run in multiple environments; otherwise, check them in:
# .python-version

# pipenv
#   According to pypa/pipenv#598, it is recommended to include Pipfile.lock in version control.
#   However, in case of collaboration, if having platform-specific dependencies or dependencies
#   having no cross-platform support, pipenv may install dependencies that don't work, or not
#   install all needed dependencies.
#Pipfile.lock

# poetry
#   Similar to Pipfile.lock, it is generally recommended to include poetry.lock in version control.
#   This is especially recommended for binary packages to ensure reproducibility, and is more
#   commonly ignored for libraries.
#   https://python-poetry.org/docs/basic-usage/#commit-your-poetrylock-file-to-version-control
#poetry.lock

# pdm
#   Similar to Pipfile.lock, it is generally recommended to include pdm.lock in version control.
#pdm.lock
#   pdm stores project-wide configurations in .pdm.toml, but it is recommended to not include it
#   in version control.
#   https://pdm.fming.dev/latest/usage/project/#working-with-version-control
.pdm.toml
.pdm-python
.pdm-build/

# PEP 582; used by e.g. github.com/David-OConnor/pyflow and github.com/pdm-project/pdm
__pypackages__/

# Celery stuff
celerybeat-schedule
celerybeat.pid

# SageMath parsed files
*.sage.py

# Environments
.env
.venv
env/
venv/
ENV/
env.bak/
venv.bak/

# Spyder project settings
.spyderproject
.spyproject

# Rope project settings
.ropeproject

# mkdocs documentation
/site

# mypy
.mypy_cache/
.dmypy.json
dmypy.json

# Pyre type checker
.pyre/

# pytype static type analyzer
.pytype/

# Cython debug symbols
cython_debug/

# PyCharm
#  JetBrains specific template is maintained in a separate JetBrains.gitignore that can
#  be found at https://github.com/github/gitignore/blob/main/Global/JetBrains.gitignore
#  and can be added to the global gitignore or merged into this file.  For a more nuclear
#  option (not recommended) you can uncomment the following to ignore the entire idea folder.
#.idea/<|MERGE_RESOLUTION|>--- conflicted
+++ resolved
@@ -1,10 +1,6 @@
-<<<<<<< HEAD
 # PyCharm
 .idea/*
-=======
-#pycharm
-.idea*
->>>>>>> 6aa8b226
+
 
 # Byte-compiled / optimized / DLL files
 __pycache__/
